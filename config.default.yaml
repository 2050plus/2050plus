version: 0.6.0

logging_level: INFO

retrieve_sector_databundle: true

results_dir: results/
summary_dir: results
costs_dir: ../technology-data/outputs/
run: your-run-name  # use this to keep track of runs with different settings
foresight: overnight # options are overnight, myopic, perfect (perfect is not yet implemented)
# if you use myopic or perfect foresight, set the investment years in "planning_horizons" below

scenario:
  simpl: # only relevant for PyPSA-Eur
    - ''
  lv: # allowed transmission line volume expansion, can be any float >= 1.0 (today) or "opt"
    - 1.0
    - 1.5
  clusters: # number of nodes in Europe, any integer between 37 (1 node per country-zone) and several hundred
    - 45
    - 50
  opts: # only relevant for PyPSA-Eur
    - ''
  sector_opts: # this is where the main scenario settings are
    - Co2L0-3H-T-H-B-I-A-solar+p3-dist1
  # to really understand the options here, look in scripts/prepare_sector_network.py
  # Co2Lx specifies the CO2 target in x% of the 1990 values; default will give default (5%);
  # Co2L0p25 will give 25% CO2 emissions; Co2Lm0p05 will give 5% negative emissions
  # xH is the temporal resolution; 3H is 3-hourly, i.e. one snapshot every 3 hours
  # single letters are sectors: T for land transport, H for building heating,
  # B for biomass supply, I for industry, shipping and aviation,
  # A for agriculture, forestry and fishing
  # solar+c0.5 reduces the capital cost of solar to 50\% of reference value
  # solar+p3 multiplies the available installable potential by factor 3
  # co2 stored+e2 multiplies the potential of CO2 sequestration by a factor 2
  # dist{n} includes distribution grids with investment cost of n times cost in data/costs.csv
  # for myopic/perfect foresight cb states the carbon budget in GtCO2 (cumulative
  # emissions throughout the transition path in the timeframe determined by the
  # planning_horizons), be:beta decay; ex:exponential decay
  # cb40ex0 distributes a carbon budget of 40 GtCO2 following an exponential
  # decay with initial growth rate 0
  planning_horizons: # investment years for myopic and perfect; or costs year for overnight
    - 2030
  # for example, set to [2020, 2030, 2040, 2050] for myopic foresight

# CO2 budget as a fraction of 1990 emissions
# this is over-ridden if CO2Lx is set in sector_opts
# this is also over-ridden if cb is set in sector_opts
co2_budget:
  2020: 0.7011648746
  2025: 0.5241935484
  2030: 0.2970430108
  2035: 0.1500896057
  2040: 0.0712365591
  2045: 0.0322580645
  2050: 0

# snapshots are originally set in PyPSA-Eur/config.yaml but used again by PyPSA-Eur-Sec
snapshots:
  # arguments to pd.date_range
  start: "2013-01-01"
  end: "2014-01-01"
  closed: left # end is not inclusive

atlite:
  cutout: ../pypsa-eur/cutouts/europe-2013-era5.nc

# this information is NOT used but needed as an argument for
# pypsa-eur/scripts/add_electricity.py/load_costs in make_summary.py
electricity:
  max_hours:
    battery: 6
    H2: 168

# regulate what components with which carriers are kept from PyPSA-Eur;
# some technologies are removed because they are implemented differently
# (e.g. battery or H2 storage) or have different year-dependent costs
# in PyPSA-Eur-Sec
pypsa_eur:
  Bus:
    - AC
  Link:
    - DC
  Generator:
    - onwind
    - offwind-ac
    - offwind-dc
    - solar
    - ror
  StorageUnit:
    - PHS
    - hydro
  Store: []


energy:
  energy_totals_year: 2011
  base_emissions_year: 1990
  eurostat_report_year: 2016
  emissions: CO2 # "CO2" or "All greenhouse gases - (CO2 equivalent)"

biomass:
  year: 2030
  scenario: ENS_Med
  classes:
    solid biomass:
      - Agricultural waste
      - Fuelwood residues
      - Secondary Forestry residues - woodchips
      - Sawdust
      - Residues from landscape care
      - Municipal waste
    not included:
      - Sugar from sugar beet
      - Rape seed
      - "Sunflower, soya seed "
      - Bioethanol barley, wheat, grain maize, oats, other cereals and rye
      - Miscanthus, switchgrass, RCG
      - Willow
      - Poplar
      - FuelwoodRW
      - C&P_RW
    biogas:
      - Manure solid, liquid
      - Sludge


solar_thermal:
  clearsky_model: simple  # should be "simple" or "enhanced"?
  orientation:
    slope: 45.
    azimuth: 180.

# only relevant for foresight = myopic or perfect
existing_capacities:
  grouping_years: [1980, 1985, 1990, 1995, 2000, 2005, 2010, 2015, 2020, 2025, 2030]
  threshold_capacity: 10
  conventional_carriers:
    - lignite
    - coal
    - oil
    - uranium


sector:
  district_heating:
    potential: 0.6  # maximum fraction of urban demand which can be supplied by district heating
     # increase of today's district heating demand to potential maximum district heating share
     # progress = 0 means today's district heating share, progress = 1 means maximum fraction of urban demand is supplied by district heating
    progress: 1
      # 2020: 0.0
      # 2030: 0.3
      # 2040: 0.6
      # 2050: 1.0
    district_heating_loss: 0.15
  bev_dsm_restriction_value: 0.75  #Set to 0 for no restriction on BEV DSM
  bev_dsm_restriction_time: 7  #Time at which SOC of BEV has to be dsm_restriction_value
  transport_heating_deadband_upper: 20.
  transport_heating_deadband_lower: 15.
  ICE_lower_degree_factor: 0.375  #in per cent increase in fuel consumption per degree above deadband
  ICE_upper_degree_factor: 1.6
  EV_lower_degree_factor: 0.98
  EV_upper_degree_factor: 0.63
  bev_dsm: true #turns on EV battery
  bev_availability: 0.5  #How many cars do smart charging
  bev_energy: 0.05  #average battery size in MWh
  bev_charge_efficiency: 0.9  #BEV (dis-)charging efficiency
  bev_plug_to_wheel_efficiency: 0.2 #kWh/km from EPA https://www.fueleconomy.gov/feg/ for Tesla Model S
  bev_charge_rate: 0.011 #3-phase charger with 11 kW
  bev_avail_max: 0.95
  bev_avail_mean: 0.8
  v2g: true #allows feed-in to grid from EV battery
  #what is not EV or FCEV is oil-fuelled ICE
  land_transport_fuel_cell_share: 0.15 # 1 means all FCEVs
    # 2020: 0
    # 2030: 0.05
    # 2040: 0.1
    # 2050: 0.15
  land_transport_electric_share: 0.85 # 1 means all EVs
    # 2020: 0
    # 2030: 0.25
    # 2040: 0.6
    # 2050: 0.85
  transport_fuel_cell_efficiency: 0.5
  transport_internal_combustion_efficiency: 0.3
  agriculture_machinery_electric_share: 0
  agriculture_machinery_fuel_efficiency: 0.7 # fuel oil per use
  agriculture_machinery_electric_efficiency: 0.3 # electricity per use
  shipping_average_efficiency: 0.4 #For conversion of fuel oil to propulsion in 2011
  shipping_hydrogen_liquefaction: false # whether to consider liquefaction costs for shipping H2 demands
  shipping_hydrogen_share: 1 # 1 means all hydrogen FC
    # 2020: 0
    # 2025: 0
    # 2030: 0.05
    # 2035: 0.15
    # 2040: 0.3
    # 2045: 0.6
    # 2050: 1
  time_dep_hp_cop: true #time dependent heat pump coefficient of performance
  heat_pump_sink_T: 55. # Celsius, based on DTU / large area radiators; used in build_cop_profiles.py
   # conservatively high to cover hot water and space heating in poorly-insulated buildings
  reduce_space_heat_exogenously: true  # reduces space heat demand by a given factor (applied before losses in DH)
  # this can represent e.g. building renovation, building demolition, or if
  # the factor is negative: increasing floor area, increased thermal comfort, population growth
  reduce_space_heat_exogenously_factor: 0.29 # per unit reduction in space heat demand
  # the default factors are determined by the LTS scenario from http://tool.european-calculator.eu/app/buildings/building-types-area/?levers=1ddd4444421213bdbbbddd44444ffffff11f411111221111211l212221
    # 2020: 0.10  # this results in a space heat demand reduction of 10%
    # 2025: 0.09  # first heat demand increases compared to 2020 because of larger floor area per capita
    # 2030: 0.09
    # 2035: 0.11
    # 2040: 0.16
    # 2045: 0.21
    # 2050: 0.29
  retrofitting :  # co-optimises building renovation to reduce space heat demand
    retro_endogen: false  # co-optimise space heat savings
    cost_factor: 1.0   # weight costs for building renovation
    interest_rate: 0.04  # for investment in building components
    annualise_cost: true  # annualise the investment costs
    tax_weighting: false   # weight costs depending on taxes in countries
    construction_index: true   # weight costs depending on labour/material costs per country
  tes: true
  tes_tau: # 180 day time constant for centralised, 3 day for decentralised
    decentral: 3
    central: 180
  boilers: true
  oil_boilers: false
  chp: true
  micro_chp: false
  solar_thermal: true
  solar_cf_correction: 0.788457  # =  >>> 1/1.2683
  marginal_cost_storage: 0. #1e-4
  methanation: true
  helmeth: true
  coal_cc: false
  dac: true
  co2_vent: false
  SMR: true
  co2_sequestration_potential: 200  #MtCO2/a sequestration potential for Europe
  co2_sequestration_cost: 10   #EUR/tCO2 for sequestration of CO2
  co2_network: false
  cc_fraction: 0.9  # default fraction of CO2 captured with post-combustion capture
  hydrogen_underground_storage: true
  hydrogen_underground_storage_locations:
    # - onshore  # more than 50 km from sea
    - nearshore  # within 50 km of sea
    # - offshore
  use_fischer_tropsch_waste_heat: true
  use_fuel_cell_waste_heat: true
  electricity_distribution_grid: true
  electricity_distribution_grid_cost_factor: 1.0  #multiplies cost in data/costs.csv
  electricity_grid_connection: true  # only applies to onshore wind and utility PV
  H2_network: true
  gas_network: false
  H2_retrofit: false  # if set to True existing gas pipes can be retrofitted to H2 pipes
  # according to hydrogen backbone strategy (April, 2020) p.15
  # https://gasforclimate2050.eu/wp-content/uploads/2020/07/2020_European-Hydrogen-Backbone_Report.pdf
  # 60% of original natural gas capacity could be used in cost-optimal case as H2 capacity
  H2_retrofit_capacity_per_CH4: 0.6  # ratio for H2 capacity per original CH4 capacity of retrofitted pipelines
  gas_network_connectivity_upgrade: 1 # https://networkx.org/documentation/stable/reference/algorithms/generated/networkx.algorithms.connectivity.edge_augmentation.k_edge_augmentation.html#networkx.algorithms.connectivity.edge_augmentation.k_edge_augmentation
  gas_distribution_grid: true
  gas_distribution_grid_cost_factor: 1.0  #multiplies cost in data/costs.csv
  biomass_transport: false  # biomass transport between nodes
  conventional_generation: # generator : carrier
    OCGT: gas
<<<<<<< HEAD
  biomass_to_liquid: true
=======
  biosng: false
>>>>>>> 2d625f5a


industry:
  St_primary_fraction: 0.3 # fraction of steel produced via primary route versus secondary route (scrap+EAF); today fraction is 0.6
    # 2020: 0.6
    # 2025: 0.55
    # 2030: 0.5
    # 2035: 0.45
    # 2040: 0.4
    # 2045: 0.35
    # 2050: 0.3
  DRI_fraction: 1 # fraction of the primary route converted to DRI + EAF
    # 2020: 0
    # 2025: 0
    # 2030: 0.05
    # 2035: 0.2
    # 2040: 0.4
    # 2045: 0.7
    # 2050: 1
  H2_DRI: 1.7   #H2 consumption in Direct Reduced Iron (DRI),  MWh_H2,LHV/ton_Steel from 51kgH2/tSt in Vogl et al (2018) doi:10.1016/j.jclepro.2018.08.279
  elec_DRI: 0.322   #electricity consumption in Direct Reduced Iron (DRI) shaft, MWh/tSt HYBRIT brochure https://ssabwebsitecdn.azureedge.net/-/media/hybrit/files/hybrit_brochure.pdf
  Al_primary_fraction: 0.2 # fraction of aluminium produced via the primary route versus scrap; today fraction is 0.4
    # 2020: 0.4
    # 2025: 0.375
    # 2030: 0.35
    # 2035: 0.325
    # 2040: 0.3
    # 2045: 0.25
    # 2050: 0.2
  MWh_CH4_per_tNH3_SMR: 10.8 # 2012's demand from https://ec.europa.eu/docsroom/documents/4165/attachments/1/translations/en/renditions/pdf
  MWh_elec_per_tNH3_SMR: 0.7 # same source, assuming 94-6% split methane-elec of total energy demand 11.5 MWh/tNH3
  MWh_H2_per_tNH3_electrolysis: 6.5 # from https://doi.org/10.1016/j.joule.2018.04.017, around 0.197 tH2/tHN3 (>3/17 since some H2 lost and used for energy)
  MWh_elec_per_tNH3_electrolysis: 1.17 # from https://doi.org/10.1016/j.joule.2018.04.017 Table 13 (air separation and HB)
  NH3_process_emissions: 24.5 # in MtCO2/a from SMR for H2 production for NH3 from UNFCCC for 2015 for EU28
  petrochemical_process_emissions: 25.5 # in MtCO2/a for petrochemical and other from UNFCCC for 2015 for EU28
  HVC_primary_fraction: 1. # fraction of today's HVC produced via primary route
  HVC_mechanical_recycling_fraction: 0. # fraction of today's HVC produced via mechanical recycling
  HVC_chemical_recycling_fraction: 0. # fraction of today's HVC produced via chemical recycling
  HVC_production_today: 52. # MtHVC/a from DECHEMA (2017), Figure 16, page 107; includes ethylene, propylene and BTX
  MWh_elec_per_tHVC_mechanical_recycling: 0.547 # from SI of https://doi.org/10.1016/j.resconrec.2020.105010, Table S5, for HDPE, PP, PS, PET. LDPE would be 0.756.
  MWh_elec_per_tHVC_chemical_recycling: 6.9 # Material Economics (2019), page 125; based on pyrolysis and electric steam cracking
  chlorine_production_today: 9.58 # MtCl/a from DECHEMA (2017), Table 7, page 43
  MWh_elec_per_tCl: 3.6 # DECHEMA (2017), Table 6, page 43
  MWh_H2_per_tCl: -0.9372  # DECHEMA (2017), page 43; negative since hydrogen produced in chloralkali process
  methanol_production_today: 1.5 # MtMeOH/a from DECHEMA (2017), page 62
  MWh_elec_per_tMeOH: 0.167 # DECHEMA (2017), Table 14, page 65
  MWh_CH4_per_tMeOH: 10.25 # DECHEMA (2017), Table 14, page 65
  hotmaps_locate_missing: false
  reference_year: 2015
  # references:
  # DECHEMA (2017): https://dechema.de/dechema_media/Downloads/Positionspapiere/Technology_study_Low_carbon_energy_and_feedstock_for_the_European_chemical_industry-p-20002750.pdf
  # Material Economics (2019): https://materialeconomics.com/latest-updates/industrial-transformation-2050

costs:
  lifetime: 25 #default lifetime
  # From a Lion Hirth paper, also reflects average of Noothout et al 2016
  discountrate: 0.07
  # [EUR/USD] ECB: https://www.ecb.europa.eu/stats/exchange/eurofxref/html/eurofxref-graph-usd.en.html # noqa: E501
  USD2013_to_EUR2013: 0.7532

  # Marginal and capital costs can be overwritten
  # capital_cost:
  #   onwind: 500
  marginal_cost:
    solar: 0.01
    onwind: 0.015
    offwind: 0.015
    hydro: 0.
    H2: 0.
    battery: 0.

  emission_prices: # only used with the option Ep (emission prices)
    co2: 0.

  lines:
    length_factor: 1.25 #to estimate offwind connection costs


solving:
  #tmpdir: "path/to/tmp"
  options:
    formulation: kirchhoff
    clip_p_max_pu: 1.e-2
    load_shedding: false
    noisy_costs: true
    skip_iterations: true
    track_iterations: false
    min_iterations: 4
    max_iterations: 6
    keep_shadowprices:
      - Bus
      - Line
      - Link
      - Transformer
      - GlobalConstraint
      - Generator
      - Store
      - StorageUnit

  solver:
    name: gurobi
    threads: 4
    method: 2 # barrier
    crossover: 0
    BarConvTol: 1.e-6
    Seed: 123
    AggFill: 0
    PreDual: 0
    GURO_PAR_BARDENSETHRESH: 200
    #FeasibilityTol: 1.e-6

    #name: cplex
    #threads: 4
    #lpmethod: 4 # barrier
    #solutiontype: 2 # non basic solution, ie no crossover
    #barrier_convergetol: 1.e-5
    #feasopt_tolerance: 1.e-6
  mem: 30000 #memory in MB; 20 GB enough for 50+B+I+H2; 100 GB for 181+B+I+H2


plotting:
  map:
    boundaries: [-11, 30, 34, 71]
    color_geomap:
      ocean: white
      land: whitesmoke
  eu_node_location:
    x: -5.5
    y: 46.
  costs_max: 1000
  costs_threshold: 1
  energy_max: 20000
  energy_min: -20000
  energy_threshold: 50
  vre_techs:
    - onwind
    - offwind-ac
    - offwind-dc
    - solar
    - ror
  renewable_storage_techs:
    - PHS
    - hydro
  conv_techs:
    - OCGT
    - CCGT
    - Nuclear
    - Coal
  storage_techs:
    - hydro+PHS
    - battery
    - H2
  load_carriers:
    - AC load
  AC_carriers:
    - AC line
    - AC transformer
  link_carriers:
    - DC line
    - Converter AC-DC
  heat_links:
    - heat pump
    - resistive heater
    - CHP heat
    - CHP electric
    - gas boiler
    - central heat pump
    - central resistive heater
    - central CHP heat
    - central CHP electric
    - central gas boiler
  heat_generators:
    - gas boiler
    - central gas boiler
    - solar thermal collector
    - central solar thermal collector
  tech_colors:
    # wind
    onwind: "#235ebc"
    onshore wind: "#235ebc"
    offwind: "#6895dd"
    offshore wind: "#6895dd"
    offwind-ac: "#6895dd"
    offshore wind (AC): "#6895dd"
    offwind-dc: "#74c6f2"
    offshore wind (DC): "#74c6f2"
    # water
    hydro: '#298c81'
    hydro reservoir: '#298c81'
    ror: '#3dbfb0'
    run of river: '#3dbfb0'
    hydroelectricity: '#298c81'
    PHS: '#51dbcc'
    wave: '#a7d4cf'
    # solar
    solar: "#f9d002"
    solar PV: "#f9d002"
    solar thermal: '#ffbf2b'
    solar rooftop: '#ffea80'
    # gas
    OCGT: '#e0986c'
    OCGT marginal: '#e0986c'
    OCGT-heat: '#e0986c'
    gas boiler: '#db6a25'
    gas boilers: '#db6a25'
    gas boiler marginal: '#db6a25'
    gas: '#e05b09'
    fossil gas: '#e05b09'
    natural gas: '#e05b09'
    CCGT: '#a85522'
    CCGT marginal: '#a85522'
    gas for industry co2 to atmosphere: '#692e0a'
    gas for industry co2 to stored: '#8a3400'
    gas for industry: '#853403'
    gas for industry CC: '#692e0a'
    gas pipeline: '#ebbca0'
    gas pipeline new: '#a87c62'
    # oil
    oil: '#c9c9c9'
    oil boiler: '#adadad'
    agriculture machinery oil: '#949494'
    shipping oil: "#808080"
    land transport oil: '#afafaf'
    # nuclear
    Nuclear: '#ff8c00'
    Nuclear marginal: '#ff8c00'
    nuclear: '#ff8c00'
    uranium: '#ff8c00'
    # coal
    Coal: '#545454'
    coal: '#545454'
    Coal marginal: '#545454'
    solid: '#545454'
    Lignite: '#826837'
    lignite: '#826837'
    Lignite marginal: '#826837'
    # biomass
    biogas: '#e3d37d'
    biomass: '#baa741'
    solid biomass: '#baa741'
    solid biomass transport: '#baa741'
    solid biomass for industry: '#7a6d26'
    solid biomass for industry CC: '#47411c'
    solid biomass for industry co2 from atmosphere: '#736412'
    solid biomass for industry co2 to stored: '#47411c'
<<<<<<< HEAD
    biomass to liquid: '#32CD32'
=======
    BioSNG: '#123456'
>>>>>>> 2d625f5a
    # power transmission
    lines: '#6c9459'
    transmission lines: '#6c9459'
    electricity distribution grid: '#97ad8c'
    # electricity demand
    Electric load: '#110d63'
    electric demand: '#110d63'
    electricity: '#110d63'
    industry electricity: '#2d2a66'
    industry new electricity: '#2d2a66'
    agriculture electricity: '#494778'
    # battery + EVs
    battery: '#ace37f'
    battery storage: '#ace37f'
    home battery: '#80c944'
    home battery storage: '#80c944'
    BEV charger: '#baf238'
    V2G: '#e5ffa8'
    land transport EV: '#baf238'
    Li ion: '#baf238'
    # hot water storage
    water tanks: '#e69487'
    hot water storage: '#e69487'
    hot water charging: '#e69487'
    hot water discharging: '#e69487'
    # heat demand
    Heat load: '#cc1f1f'
    heat: '#cc1f1f'
    heat demand: '#cc1f1f'
    rural heat: '#ff5c5c'
    central heat: '#cc1f1f'
    decentral heat: '#750606'
    low-temperature heat for industry: '#8f2727'
    process heat: '#ff0000'
    agriculture heat: '#d9a5a5'
    # heat supply
    heat pumps: '#2fb537'
    heat pump: '#2fb537'
    air heat pump: '#36eb41'
    ground heat pump: '#2fb537'
    Ambient: '#98eb9d'
    CHP: '#8a5751'
    CHP CC: '#634643'
    CHP heat: '#8a5751'
    CHP electric: '#8a5751'
    district heating: '#e8beac'
    resistive heater: '#d8f9b8'
    retrofitting: '#8487e8'
    building retrofitting: '#8487e8'
    # hydrogen
    H2 for industry: "#f073da"
    H2 for shipping: "#ebaee0"
    H2: '#bf13a0'
    hydrogen: '#bf13a0'
    SMR: '#870c71'
    SMR CC: '#4f1745'
    H2 liquefaction: '#d647bd'
    hydrogen storage: '#bf13a0'
    H2 storage: '#bf13a0'
    land transport fuel cell: '#6b3161'
    H2 pipeline: '#f081dc'
    H2 pipeline retrofitted: '#ba99b5'
    H2 Fuel Cell: '#c251ae'
    H2 Electrolysis: '#ff29d9'
    # syngas
    Sabatier: '#9850ad'
    methanation: '#c44ce6'
    methane: '#c44ce6'
    helmeth: '#e899ff'
    # synfuels
    Fischer-Tropsch: '#25c49a'
    liquid: '#25c49a'
    kerosene for aviation: '#a1ffe6'
    naphtha for industry: '#57ebc4'
    # co2
    CC: '#f29dae'
    CCS: '#f29dae'
    CO2 sequestration: '#f29dae'
    DAC: '#ff5270'
    co2 stored: '#f2385a'
    co2: '#f29dae'
    co2 vent: '#ffd4dc'
    CO2 pipeline: '#f5627f'
    # emissions
    process emissions CC: '#000000'
    process emissions: '#222222'
    process emissions to stored: '#444444'
    process emissions to atmosphere: '#888888'
    oil emissions: '#aaaaaa'
    shipping oil emissions: "#555555"
    land transport oil emissions: '#777777'
    agriculture machinery oil emissions: '#333333'
    # other
    shipping: '#03a2ff'
    power-to-heat: '#2fb537'
    power-to-gas: '#c44ce6'
    power-to-H2: '#ff29d9'
    power-to-liquid: '#25c49a'
    gas-to-power/heat: '#ee8340'
    waste: '#e3d37d'
    other: '#000000'<|MERGE_RESOLUTION|>--- conflicted
+++ resolved
@@ -263,11 +263,9 @@
   biomass_transport: false  # biomass transport between nodes
   conventional_generation: # generator : carrier
     OCGT: gas
-<<<<<<< HEAD
-  biomass_to_liquid: true
-=======
+  biomass_to_liquid: false
   biosng: false
->>>>>>> 2d625f5a
+
 
 
 industry:
@@ -513,11 +511,8 @@
     solid biomass for industry CC: '#47411c'
     solid biomass for industry co2 from atmosphere: '#736412'
     solid biomass for industry co2 to stored: '#47411c'
-<<<<<<< HEAD
     biomass to liquid: '#32CD32'
-=======
     BioSNG: '#123456'
->>>>>>> 2d625f5a
     # power transmission
     lines: '#6c9459'
     transmission lines: '#6c9459'
