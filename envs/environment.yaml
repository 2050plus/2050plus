--- conflicted
+++ resolved
@@ -10,10 +10,6 @@
   - python>=3.8
   - pip
 
-<<<<<<< HEAD
-=======
-  - pypsa>=0.18.1
->>>>>>> 835bfc0f
   - atlite>=0.2.5
   - dask
 
@@ -57,10 +53,6 @@
   - tabula-py
 
   - pip:
-<<<<<<< HEAD
     - git+https://github.com/pypsa/pypsa.git#egg=pypsa
-    - vresutils==0.3.1
-=======
     - vresutils>=0.3.1
->>>>>>> 835bfc0f
     - tsam>=1.1.0