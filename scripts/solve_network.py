--- conflicted
+++ resolved
@@ -148,7 +148,7 @@
     if "clip_p_max_pu" in solve_opts:
         for df in (
             n.generators_t.p_max_pu,
-            n.generators_t.p_min_pu,  # TODO: check if this can be removed
+            n.generators_t.p_min_pu,
             n.storage_units_t.inflow,
         ):
             df.where(df > solve_opts["clip_p_max_pu"], other=0.0, inplace=True)
@@ -596,15 +596,8 @@
 def solve_network(n, config, solving, opts="", **kwargs):
     set_of_options = solving["solver"]["options"]
     cf_solving = solving["options"]
-<<<<<<< HEAD
-    track_iterations = cf_solving.get("track_iterations", False)
-    min_iterations = cf_solving.get("min_iterations", 4)
-    max_iterations = cf_solving.get("max_iterations", 6)
-    transmission_losses = cf_solving.get("transmission_losses", 0)
-    multi_horizon = True if config["foresight"] == "perfect" else False
-=======
->>>>>>> d7554bcc
-
+   
+    kwargs["multi_investment_periods"] = True if config["foresight"] == "perfect" else False
     kwargs["solver_options"] = (
         solving["solver_options"][set_of_options] if set_of_options else {}
     )
@@ -622,17 +615,6 @@
         skip_iterations = True
         logger.info("No expandable lines found. Skipping iterative solving.")
 
-<<<<<<< HEAD
-    if skip_iterations:
-        status, condition = n.optimize(
-            solver_name=solver_name,
-            transmission_losses=transmission_losses,
-            extra_functionality=extra_functionality,
-            multi_investment_periods=multi_horizon,
-            **solver_options,
-            **kwargs,
-        )
-=======
     # add to network for extra_functionality
     n.config = config
     n.opts = opts
@@ -644,25 +626,12 @@
         status, condition = "", ""
     elif skip_iterations:
         status, condition = n.optimize(**kwargs)
->>>>>>> d7554bcc
     else:
         kwargs["track_iterations"] = (cf_solving.get("track_iterations", False),)
         kwargs["min_iterations"] = (cf_solving.get("min_iterations", 4),)
         kwargs["max_iterations"] = (cf_solving.get("max_iterations", 6),)
         status, condition = n.optimize.optimize_transmission_expansion_iteratively(
-<<<<<<< HEAD
-            solver_name=solver_name,
-            track_iterations=track_iterations,
-            min_iterations=min_iterations,
-            max_iterations=max_iterations,
-            transmission_losses=transmission_losses,
-            extra_functionality=extra_functionality,
-            multi_investment_periods=multi_horizon,
-            **solver_options,
-            **kwargs,
-=======
             **kwargs
->>>>>>> d7554bcc
         )
 
     if status != "ok" and not rolling_horizon:
@@ -680,13 +649,14 @@
         from _helpers import mock_snakemake
 
         snakemake = mock_snakemake(
-            "solve_network",
+            "solve_sector_network",
+            configfiles="test/config.overnight.yaml",
             simpl="",
-            opts="Ept",
-            clusters="37",
-            ll="v1.0",
-            sector_opts="",
-            planning_horizons="2020",
+            opts="",
+            clusters="5",
+            ll="v1.5",
+            sector_opts="CO2L0-24H-T-H-B-I-A-solar+p3-dist1",
+            planning_horizons="2030",
         )
     configure_logging(snakemake)
     if "sector_opts" in snakemake.wildcards.keys():
