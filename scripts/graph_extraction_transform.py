# -*- coding: utf-8 -*-
# SPDX-FileCopyrightText: : 2024 Climact for The PyPSA-Eur Authors
#
# SPDX-License-Identifier: MIT

"""
Create data ready to present (transform)
"""
import logging
import re
from pathlib import Path

import matplotlib as mpl
import numpy as np
import pandas as pd
import pypsa.statistics
from matplotlib import pyplot as plt
from scripts.graph_extraction_utils import CLIP_VALUE_TWH
from scripts.graph_extraction_utils import ELEC_RENAMER
from scripts.graph_extraction_utils import HEAT_RENAMER
from scripts.graph_extraction_utils import HYDRO
from scripts.graph_extraction_utils import RES
from scripts.graph_extraction_utils import TRANSMISSION_RENAMER
from scripts.graph_extraction_utils import bus_mapper
from scripts.graph_extraction_utils import groupby_bus
from scripts.graph_extraction_utils import remove_prefixes
from scripts.graph_extraction_utils import renamer_to_country
from scripts.make_summary import calculate_nodal_supply_energy

from prepare_sector_network import prepare_costs

logger = logging.getLogger(__name__)

RES
RENAMER = {
    # Carriers
    "offwind-dc": "offwind",
    "offwind-ac": "offwind",
    "solar rooftop": "solar",
    "coal": "coal/lignite",
    "lignite": "coal/lignite",
    "battery storage": "EV batteries",

    # Boilers
    "residential rural biomass boiler": "residential / services biomass boiler",
    "residential urban decentral biomass boiler": "residential / services biomass boiler",
    "services rural biomass boiler": "residential / services biomass boiler",
    "services urban decentral biomass boiler": "residential / services biomass boiler",
    "residential rural gas boiler": "residential / services gas boiler",
    "residential urban decentral gas boiler": "residential / services gas boiler",
    "services rural gas boiler": "residential / services gas boiler",
    "services urban decentral gas boiler": "residential / services gas boiler",
    "urban central gas boiler": "residential / services gas boiler",
    "residential rural oil boiler": "residential / services oil boiler",
    "residential urban decentral oil boiler": "residential / services oil boiler",
    "services rural oil boiler": "residential / services oil boiler",
    "services urban decentral oil boiler": "residential / services oil boiler",
    "urban central oil boiler": "residential / services oil boiler",

    # Water tanks
    "residential rural water tanks charger": "residential / services water tanks charger",
    "residential urban decentral water tanks charger": "residential / services water tanks charger",
    "services rural water tanks charger": "residential / services water tanks charger",
    "services urban decentral water tanks charger": "residential / services water tanks charger",
    "urban central water tanks charger": "residential / services water tanks charger",
    "residential rural water tanks discharger": "residential / services water tanks discharger",
    "residential urban decentral water tanks discharger": "residential / services water tanks discharger",
    "services rural water tanks discharger": "residential / services water tanks discharger",
    "services urban decentral water tanks discharger": "residential / services water tanks discharger",
    "urban central water tanks discharger": "residential / services water tanks discharger",

    # Heat pumps
    "residential rural ground heat pump": "residential / services rural ground heat pump",
    "services rural ground heat pump": "residential / services rural ground heat pump",
    "residential urban decentral air heat pump": "residential / services air heat pump",
    "services urban decentral air heat pump": "residential / services air heat pump",
    "urban central air heat pump": "residential / services air heat pump",

    # Resistive heaters
    "residential rural resistive heater": "residential / services resistive heater",
    "residential urban decentral resistive heater": "residential / services resistive heater",
    "services rural resistive heater": "residential / services resistive heater",
    "services urban decentral resistive heater": "residential / services resistive heater",
    "urban central resistive heater": "residential / services resistive heater",

    # Solar thermals
    "residential rural solar thermal collector": "solar thermal",
    "residential urban decentral solar thermal collector": "solar thermal",
    "services rural solar thermal collector": "solar thermal",
    "services urban decentral solar thermal collector": "solar thermal",
    "urban central solar thermal collector": "solar thermal",

    # Solid biomass CHP
    "urban central solid biomass CHP": "solid biomass CHP",
    "urban central solid biomass CHP CC": "solid biomass CHP CC",

}


# %%  Extract loads

def extract_res_potential(n):
    """
    Extract renewable potentials in GW.
    :param n: Network
    :return: Potentials of renewables in GW
    """
    dfx = []
    rx = re.compile("([A-z]+)[0-9]+\s[0-9]+\s([A-z\-\s]+)-*([0-9]*)")

    for y, ni in n.items():
        df = pd.concat([ni.df("Generator"), ni.df("Link"), ni.df("StorageUnit")])[
            ["p_nom_max", "p_nom_opt"]].reset_index()
        df[["region", "carrier", "build_year"]] = df["index"].str.extract(rx)
        df["carrier"] = df["carrier"].str.rstrip("-").replace(RENAMER)
        df["planning horizon"] = y
        df = df.query("carrier in ['onwind', 'offwind', 'solar', 'solar thermal', 'ror', 'hydro', 'PHS']")
        dfx.append(
            df.groupby(["planning horizon", "carrier", "build_year", "region"]).sum(numeric_only=True) / 1e3
        )  # GW      

    dfx = pd.concat(dfx)
    # TODO : dfx["p_nom_opt"].index.get_level_values("build_year") ==  dfx.index.get_level_values("build_year")
    df_potential = pd.concat([
        (
            dfx.loc[
                dfx["p_nom_opt"].index.get_level_values("build_year") <
                dfx["p_nom_opt"].index.get_level_values("planning horizon").astype(
                    str)  # selects all rows whose build_year index has a smaller value than the planning_horizon index
                , "p_nom_opt"]  # if the year of construction is before planning horizon, this means that the generator has already been installed. However, what was installed = p_nom_opt
            .groupby(["planning horizon", "carrier", "region"]).sum()
            # all the lines that have the sames indexes ("planning horizon", "carrier", "region") but a different "build_year" will be summed based on p_nom_opt
        ),
        (
            dfx.loc[
                dfx["p_nom_max"].index.get_level_values("build_year") ==
                dfx["p_nom_max"].index.get_level_values("planning horizon").astype(str)
                , "p_nom_max"]
            .groupby(["planning horizon", "carrier", "region"]).sum()
        )
    ], axis=1)

    df_potential["potential"] = df_potential["p_nom_max"].fillna(0) + df_potential["p_nom_opt"].fillna(
        0)  # potential = what could have been installed (p_nom_opt) + what has been installed (p_nom_opt)
    df_potential = (
        df_potential.reset_index()
        .pivot(index=["carrier", "region"], columns="planning horizon", values="potential")
    )
    df_potential["units"] = "GW_e"
    return df_potential


# %%


def extract_inst_capa_elec_node(config, n, carriers_renamer):
    inst_capa_elec_node = []

    sector_mapping = (
        pd.read_csv(
            Path(config["path"]["analysis"].resolve().parents[1], "data", "sector_mapping.csv"),
            index_col=[0, 1, 2],
            header=0
        )
        .dropna()
        .rename(carriers_renamer, level="carrier")
        .rename({"generators": "Generator", "storage_units": "StorageUnit", "links": "Link"}, level="component")
        .rename(lambda x: re.sub(r'\d$', '', x), level="item")
        .query("carrier=='elec'")
        .groupby(["carrier", "component", "item"]).first()  # Avoid duplicates
    )

    for y, ni in n.items():
        stats = ni.statistics
        inst_capa_elec_node_i = stats.optimal_capacity(bus_carrier=["AC", "low voltage"], groupby=groupby_bus)

        inst_capa_elec_node_i = (inst_capa_elec_node_i
                                 .rename(y)
                                 .reset_index()
                                 .rename(columns={"carrier": "item", "bus": "country", "bus1": "country"})
                                 .merge(sector_mapping.droplevel("carrier"), left_on=["component", "item"],
                                        right_index=True, how="left")
                                 .apply({"country": lambda x: x[:2], "sector": lambda x: x, y: lambda x: x})
                                 .groupby(["country", "sector"])
                                 .sum(numeric_only=True)
                                 / 1e3  # GW
                                 )

        inst_capa_elec_node.append(inst_capa_elec_node_i)

    return pd.concat(inst_capa_elec_node, axis=1)


def extract_balancing_data(method, n):
    balancing_data = []
    techno_to_keep = {"PHS", "hydro", "H2 Fuel Cell", "battery charger",
                      "home battery charger", "V2G", "BEV charger",
                      "ground heat pump", "air heat pump", "water tanks charger"}

    for y, ni in n.items():
        stats = ni.statistics

        data_i = (
                getattr(stats, method)(groupby=groupby_bus)
                .reset_index()
                .drop('component', axis=1)
                .rename(columns={"bus": "country", "bus1": "country", 0: y})
                .pipe(
                    lambda df: df.assign(carrier=df.carrier.apply(remove_prefixes).apply(lambda x: RENAMER.get(x, x))))
                .query("carrier.isin(@techno_to_keep)")
                .assign(country=lambda df: df["country"].map(ni.buses.country))
                .groupby(["country", "carrier"]).sum(numeric_only=True)
                / 1e3  # GW
        )

        balancing_data.append(data_i)

    balancing_data = pd.concat(balancing_data, axis=1)

    return balancing_data


def extract_curtailment(config, n):
    """
    Extract curtailment in MWh and % of available production. Due to a bug in version 0.27.1 of PyPSA, we
    redefine the function in Statistics. This is fixed starting from 0.29.0.
    See https://github.com/PyPSA/PyPSA/blob/v0.29.0/pypsa/statistics.py#L1029
    """

    from pypsa.statistics import pass_empty_series_if_keyerror, port_mask, get_ports, reduce,\
        get_weightings, aggregate_timeseries, aggregate_components

    bus_carrier = ["AC", "low voltage"]
    comps = "Generator"
    aggregate_time = "sum"
    aggregate_groups = "sum"
    nice_names = False

    @pass_empty_series_if_keyerror
    def func_curtailment(n, c):
        p = (n.get_switchable_as_dense(c, "p_max_pu") * n.df(c).p_nom_opt - n.pnl(c).p).clip(lower=0)
        if bus_carrier is not None:
            masks = [
                port_mask(n, c, port=port, bus_carrier=bus_carrier)
                for port in get_ports(n, c)
            ]
            mask = reduce(np.logical_or, masks)
            p = p.loc[:, mask.astype(bool)]

        weights = get_weightings(n, c)
        return aggregate_timeseries(p, weights, agg=aggregate_time)

    @pass_empty_series_if_keyerror
    def func_avail(n, c):
        p = (n.get_switchable_as_dense(c, "p_max_pu") * n.df(c).p_nom_opt).clip(lower=0)
        if bus_carrier is not None:
            masks = [
                port_mask(n, c, port=port, bus_carrier=bus_carrier)
                for port in get_ports(n, c)
            ]
            mask = reduce(np.logical_or, masks)
            p = p.loc[:, mask.astype(bool)]

        weights = get_weightings(n, c)
        return aggregate_timeseries(p, weights, agg=aggregate_time)

    curtailment = []
    for y, ni in n.items():
        df_curtailment_mwh = aggregate_components(
            ni,
            func_curtailment,
            comps=comps,
            agg=aggregate_groups,
            groupby=ni.statistics.groupers.get_country_and_carrier,
            nice_names=nice_names,
        )
        df_curtailment_mwh.attrs["name"] = "Curtailment"
        df_curtailment_mwh.attrs["unit"] = "MWh"
        df_avail = aggregate_components(
            ni,
            func_avail,
            comps=comps,
            agg=aggregate_groups,
            groupby=ni.statistics.groupers.get_country_and_carrier,
            nice_names=nice_names,
        )
        df_avail.attrs["name"] = "Available"
        df_avail.attrs["unit"] = "MWh"

        df_curtailment_mwh = df_curtailment_mwh.to_frame(name="Curtailment").assign(year=y)
        df_avail = df_avail.to_frame(name="Available")

        curt_i = df_curtailment_mwh.join(df_avail, how="left")
        curtailment.append(curt_i)

    curtailment = pd.concat(curtailment)

    sector_mapping = (
        pd.read_csv(
            Path(config["path"]["analysis"].resolve().parents[1], "data", "sector_mapping.csv"),
            index_col=[0, 1, 2],
            header=0)
        .dropna()
        .droplevel([0, 1])
    )
    curtailment = (
        curtailment.merge(sector_mapping, left_on="carrier", right_index=True, how="left")
        .groupby(by=["country", "sector", "year"])
        .sum()
    )

    return curtailment


def extract_capacity_factors(config, n):
    """
    Extract capacity factors. Due to a bug in version 0.27.1 of PyPSA, we
    redefine the function in Statistics. This is fixed starting from 0.28.0.
    See https://github.com/PyPSA/PyPSA/blob/v0.28.0/pypsa/statistics.py#L1077
    """
    from pypsa.statistics import pass_empty_series_if_keyerror, port_mask, get_ports, reduce, \
        get_weightings, aggregate_timeseries, aggregate_components, get_operation

    comps = ["Generator", "Link", "StorageUnit", "Store"]
    aggregate_time = 'mean'
    aggregate_groups = 'sum'
    bus_carrier = ["AC", "low voltage"]
    nice_names = False

    @pass_empty_series_if_keyerror
    def func(n, c):
        p = get_operation(n, c).abs()
        if bus_carrier is not None:
            masks = [
                port_mask(n, c, port=port, bus_carrier=bus_carrier)
                for port in get_ports(n, c)
            ]
            mask = reduce(np.logical_or, masks)
            p = p.loc[:, mask.astype(bool)]

        weights = get_weightings(n, c)
        return aggregate_timeseries(p, weights, agg=aggregate_time)

    cfs = []
    for y, ni in n.items():
        groupby = ni.statistics.groupers.get_country_and_carrier
        df = aggregate_components(
            ni,
            func,
            comps=comps,
            agg=aggregate_groups,
            groupby=groupby,
            nice_names=nice_names,
        )
        capacity = ni.statistics.optimal_capacity(
            comps=comps, aggregate_groups=aggregate_groups, groupby=groupby, nice_names=nice_names
        )
        df = df.div(capacity.reindex(df.index), axis=0).to_frame(name="cfs").assign(year=y)
        df.attrs["name"] = "Capacity Factor"
        df.attrs["unit"] = "p.u."

        cfs.append(df)

    cfs = pd.concat(cfs)

    sector_mapping = (
        pd.read_csv(
            Path(config["path"]["analysis"].resolve().parents[1], "data", "sector_mapping.csv"),
            index_col=[0, 1, 2],
            header=0)
        .dropna()
        .rename(index={"generators": "Generator", "links": "Link", "storage_units": "StorageUnit",
                       "stores": "Store"}, level="component")
        .rename(lambda x: re.sub(r'\d$', '', x), level="item")
        .loc[["AC", "low voltage"]]
        .droplevel(0)
    )

    cfs = (
        cfs.merge(sector_mapping, left_on=["component", "carrier"], right_index=True, how="left")
        .groupby(by=["country", "sector", "year"])
        .mean()
    )

    return cfs


def extract_electricity_network(n):
    # DC
    links_DC = []

    for y, ni in n.items():
        links_DC_i = ni.links[ni.links['carrier'] == 'DC']
        links_DC_i = links_DC_i[['bus0', 'bus1', 'length', 'p_nom', 'p_nom_max', 'carrier', 'p_nom_opt']]
        links_DC_i = links_DC_i.assign(year=str(y))
        links_DC_i = links_DC_i.reset_index()
        links_DC_i.rename(columns={'Link': 'Cable'}, inplace=True)
        links_DC_i.set_index(['Cable', 'year'], inplace=True)

        links_DC.append(links_DC_i)

    links_DC = pd.concat(links_DC)

    # AC
    lines_AC = []

    for y, ni in n.items():
        lines_AC_i = ni.lines[['bus0', 'bus1', 'length', 's_nom', 's_nom_max', 'carrier', 's_nom_opt']].copy()
        lines_AC_i.rename(columns={'s_nom': 'p_nom', 's_nom_max': 'p_nom_max', 's_nom_opt': 'p_nom_opt'}, inplace=True)
        lines_AC_i = lines_AC_i.assign(year=str(y))
        lines_AC_i = lines_AC_i.reset_index()
        lines_AC_i.rename(columns={'Line': 'Cable'}, inplace=True)
        lines_AC_i.set_index(['Cable', 'year'], inplace=True)

        lines_AC.append(lines_AC_i)

    lines_AC = pd.concat(lines_AC)

    elec_grid = pd.concat([links_DC, lines_AC])

    elec_grid[['p_nom', 'p_nom_max', 'p_nom_opt']] = elec_grid[['p_nom', 'p_nom_max', 'p_nom_opt']].div(1e3)

    return elec_grid


# %%

def extract_res_temporal_energy(config, n):
    HYDRO
    df = []
    for y, ni in n.items():
        units = pd.concat([ni.generators, ni.storage_units, ni.links])
        units_t = pd.concat([ni.generators_t.p, ni.storage_units_t.p, ni.links_t.p1], axis=1)
        res = units.copy().query("carrier in @RES or carrier in @HYDRO or " \
                                 "carrier.str.contains('solar thermal') or carrier.str.contains('solid biomass CHP')")
        res_t = units_t[res.index]
        res.loc[res.bus.isna(), "bus"] = res.loc[res.bus.isna(), "bus1"]
        res["country"] = res.bus.map(renamer_to_country)
        res["carrier"] = res.carrier.apply(remove_prefixes).apply(lambda x: RENAMER.get(x, x))

        res_t.columns = res_t.columns.map(lambda x: (y, res.loc[x].carrier, res.loc[x].country))
        res_t.rename_axis(["year", "carrier", "country"], axis=1, inplace=True)
        res_t = res_t.T.groupby(["year", "carrier", "country"]).sum().T.abs().astype(float)
        df.append(res_t)
    df = pd.concat(df, axis=1) / 1e3  # GW
    return df.T


def calculate_imp_exp(country_map, transmission_t, y):
    countries = sorted(country_map.stack().unique())

    table_li_co = pd.DataFrame([], index=country_map.index)
    other_bus = pd.DataFrame([], index=transmission_t.columns)
    mat_imp = pd.DataFrame([], columns=countries, index=countries).rename_axis(index="countries")
    mat_exp = pd.DataFrame([], columns=countries, index=countries).rename_axis(index="countries")
    mat_imp["year"] = y
    mat_exp["year"] = y

    for co in countries:
        if "hist" != y:
            table_li_co[co] = country_map.apply(lambda x: -1 if x.bus0 == co else 0, axis=1)
            table_li_co[co] += country_map.apply(lambda x: 1 if x.bus1 == co else 0, axis=1)

            other_bus[co] = country_map.apply(lambda x: x.bus1 if x.bus0 == co else "", axis=1)
            other_bus[co] += country_map.apply(lambda x: x.bus0 if x.bus1 == co else "", axis=1)

            ie_raw = transmission_t.mul(table_li_co[co]) / 1e6  # TWh
            imp = ie_raw.where(ie_raw > 0, 0).sum(axis=0)
            exp = ie_raw.mask(ie_raw > 0, 0).sum(axis=0)

            idx1 = other_bus[co].loc[imp[imp > CLIP_VALUE_TWH].index].replace('', None).dropna()
            mat_imp.loc[idx1, co] = imp[idx1.index].values
            idx2 = other_bus[co].loc[exp[exp < -CLIP_VALUE_TWH].index].replace('', None).dropna()
            mat_exp.loc[idx2, co] = -exp[idx2.index].values

    return mat_imp.fillna(0), mat_exp.fillna(0), table_li_co, other_bus


def extract_transmission(n, carriers=["AC", "DC"],
                         units={"AC": "GW_e", "DC": "GW_e",
                                "gas pipeline": "GW_lhv,ch4", "gas pipeline new": "GW_lhv,ch4",
                                "H2 pipeline": "GW_lhv,h2", "H2 pipeline retrofitted": "GW_lhv,h2"}):
    capacities = []
    capacities_countries = []
    imports, exports = [], []
    # Add projected values
    for y, ni in n.items():

        transmission = []
        if "hist" != y:
            transmission_t = []
        for ca in carriers:
            if ca == "AC":
                transmission.append(ni.lines.rename(columns={"s_nom_opt": "p_nom_opt"}))
                if "hist" != y:
                    transmission_t.append(ni.lines_t.p0 * 8760 / len(ni.snapshots))
            else:
                transmission.append(ni.links.query("carrier == @ca"))
                if "hist" != y:
                    transmission_t.append(
                        ni.links_t.p0[ni.links.query("carrier == @ca").index] * 8760 / len(ni.snapshots))

        transmission = pd.concat(transmission)
        if "hist" != y:
            transmission_t = pd.concat(transmission_t, axis=1)

        buses_links = [c for c in transmission.columns if "bus" in c]
        country_map = transmission[buses_links].map(lambda x: bus_mapper(x, ni, column="country"))
        transmission_co = {}
        mono_co = {}
        for co in ni.buses.country.unique():
            transmission_co[co] = (transmission
                                   .query("@co == @country_map.bus0 or @co == @country_map.bus1")
                                   .groupby("carrier")
                                   .p_nom_opt.sum()
                                   )

            mono_co[co] = (
                transmission.loc[(transmission.index.str.contains("->")) & (transmission.index.str.contains("<"))]
                .query("@co == @country_map.bus0")
                .groupby("carrier")
                .p_nom_opt.sum()
            )

            if len(mono_co[co]):
                transmission_co[co].loc[mono_co[co].index] -= mono_co[co]

        transmission_co = pd.DataFrame.from_dict(transmission_co, orient="columns").fillna(0) / 1e3
        capacities_countries.append(pd.concat({y: transmission_co}, names=["Year"]))

        transmission_total = pd.DataFrame(transmission.groupby("carrier").p_nom_opt.sum()) / 1e3
        capacities.append(transmission_total.rename(columns={"p_nom_opt": y}))

        # imports/exports
        mat_imp, mat_exp, table_li_co, _ = calculate_imp_exp(country_map, transmission_t, y)
        if "hist" != y:
            imports.append(mat_imp.reset_index().set_index(["countries", "year"]))
            exports.append(mat_exp.reset_index().set_index(["countries", "year"]))

    df = pd.concat(capacities, axis=1)
    df_co = pd.concat(capacities_countries, axis=0)
    df_imp = pd.concat(imports, axis=0).fillna(0)
    df_imp["imports_exports"] = "imports"
    df_exp = pd.concat(exports, axis=0).fillna(0)
    df_exp["imports_exports"] = "exports"

    df["units"] = df.index.map(units)
    df_co["units"] = df_co.index.get_level_values(level=1).map(units)
    df_imp_exp = pd.concat([df_imp, df_exp])
    df_imp_exp["carriers"] = TRANSMISSION_RENAMER.get(carriers[0])

    # FixMe Remove double counting in df (FLanders)
    logger.warning("Function output double count Flanders transmission capacities in df")
    return df, df_co, df_imp_exp


def extract_nodal_costs(config, n):
    # Todo : add handling of multiple runs
    def costs_groupby(n, c, nice_names=True):
        if c in n.one_port_components:
            return [n.df(c).location, n.df(c).carrier]
        else:
            return [n.df(c).location, n.df(c).carrier, n.df(c).build_year.astype(int), n.df(c).lifetime]

    # Prepare costs for
    min_year = config["years_str"][0]
    min_path = config["path"]["resources_ref"] if config["reference"] else config["path"]["resources"]
    costs = prepare_costs(Path(min_path, "costs_" + min_year + ".csv"), config["costs"], 1 / 3)

    gas_distribution_old = costs.query('index.str.contains("gas distribution")').eval("investment*FOM/100*1/3").mean()
    gas_distribution = costs.query('index.str.contains("electricity distribution")').fixed.mean() * config["sector"][
        "gas_distribution_grid_cost_factor"]

    df_comp = {}
    for y, ni in n.items():
        df_agg = {}
        for c in ni.iterate_components(["Generator", "Link", "Line", "StorageUnit", "Store"]):

            capex = ni.statistics.capex(comps=c.name, groupby=costs_groupby).rename("capital")
            opex = ni.statistics.opex(comps=c.name, groupby=costs_groupby).rename("marginal")
            capacities = ni.statistics.optimal_capacity(comps=c.name, groupby=costs_groupby).rename("capacities")
            df = pd.concat([capex, opex, capacities], axis=1).fillna(0)

            if c.list_name == "links":
                df["distribution_cost"] = 0.0
                ind_gas_distri = (df.query('(carrier.str.contains("gas boiler") or carrier.str.contains("micro CHP"))' \
                                           ' and not(carrier.str.contains("urban central"))')).index
                first_planning_horizon = config['scenario']['planning_horizons'][0]
                ind_old = df.query("build_year<@first_planning_horizon").index
                df.loc[ind_gas_distri.intersection(ind_old), "distribution_cost"] = gas_distribution_old
                df.loc[ind_gas_distri.difference(ind_old), "distribution_cost"] = gas_distribution
                df["capital"] -= df["distribution_cost"] * df.capacities
                df_gas_distri = df.loc[ind_gas_distri]
                df_gas_distri.index = df_gas_distri.index.set_levels(
                    df_gas_distri.index.levels[1] + " gas distribution", level=1)
                df_gas_distri["capital"] = df_gas_distri["distribution_cost"] * df_gas_distri.capacities
                df_gas_distri["marginal"] = 0
                df = pd.concat([df, df_gas_distri])
                df.index = df.index.droplevel(3)
            df = pd.melt(df, value_vars=["capital", "marginal"], var_name="cost", value_name=y, ignore_index=False)
            df = df.groupby(["cost", "location", "carrier"]).sum()
            df_agg[c.list_name] = df
        df_comp[y] = pd.concat(df_agg.values(), keys=df_agg.keys())
        df_comp[y].index = df_comp[y].index.set_names("type", level=0)
    df_comp = pd.concat(df_comp.values(), axis=1)

    def renamer_to_country_costs(x):
        rx_eu = re.compile(r"(EU)\s")
        rx_c = re.compile(r"([A-Z]{2})")
        if rx_eu.match(x):
            return rx_eu.match(x).group(1)
        elif rx_c.match(x):
            return rx_c.match(x).group(1)
        else:
            return "EU"

    df_comp.reset_index(inplace=True)
    df_comp.rename(columns={"location": "country"}, inplace=True)
    df_comp.country = df_comp.country.map(renamer_to_country_costs)
    fuels = df_comp.query(
        "carrier in ['gas','oil','coal','lignite','uranium','H2'] and cost == 'marginal' and type == 'generators'").index
    biomass = df_comp.query("(carrier.str.contains('biomass') or carrier.str.contains('biogas')) and"
                            " cost == 'marginal' and type == 'stores'").index
    # df_comp.loc[fuels.union(biomass), "cost"] = "fuel"  # deactivated for now
    df_comp = df_comp.set_index(["type", "cost", "country", "carrier"])
    df_comp = df_comp.fillna(0).groupby(["type", "cost", "country", "carrier"]).sum()
    df_comp = df_comp.loc[~df_comp.apply(lambda x: x < 1e3).all(axis=1)]
    df_comp.insert(0, column="units", value="Euro")

    cost_mapping = pd.read_csv(
<<<<<<< HEAD
        Path(config["path"]["analysis_path"].resolve().parents[1], "data", "cost_mapping.csv"), index_col=[0, 1],
=======
        Path(config["path"]["analysis"].resolve().parents[1], "data", "cost_mapping.csv"), index_col=[0, 1],
>>>>>>> be5572e7
        header=0).dropna()
    df_comp = (
        df_comp.merge(cost_mapping, left_on=["carrier", "type"], right_index=True, how="left")
    )
    return df_comp


def extract_marginal_prices(n, carrier_list=["AC"]):
    df = []
    df_t = []
    for ca in carrier_list:
        prices = pd.DataFrame([]).rename_axis(index="countries")
        prices_t = pd.DataFrame([])

        for y, ni in n.items():
            if "hist" != y:
                price_y = (
                    ni.buses_t.marginal_price[ni.buses.query("carrier == @ca ").index]
                )
                prices[y] = price_y.mean().groupby(lambda x: bus_mapper(x, ni, column="country")).mean()
                prices[f"{y}_std"] = price_y.std().groupby(lambda x: bus_mapper(x, ni, column="country")).mean()
                marginal_t = price_y.T.groupby(lambda x: bus_mapper(x, ni, column="country")).mean().rename_axis(
                    index=["countries"])
                marginal_t["year"] = y

                prices_t = pd.concat([prices_t, marginal_t.reset_index().set_index(["year", "countries"])])

        prices["carrier"] = ca.replace("AC", "elec")
        prices_t["carrier"] = ca.replace("AC", "elec")
        df.append(prices.reset_index().set_index(["countries", "carrier"]))
        df_t.append(prices_t.reset_index().set_index(["countries", "carrier", "year"]))
    df = pd.concat(df, axis=0)
    df_t = pd.concat(df_t)
    return df, df_t


def extract_nodal_supply_energy(config, n):
    labels = {y: config["label"][:-1] + (y,) for y in n.keys()}
    columns = pd.MultiIndex.from_tuples(labels.values(), names=["cluster", "ll", "opt", "planning_horizon"])
    df = pd.DataFrame(columns=columns, dtype=float)
    for y, ni in n.items():
        df = calculate_nodal_supply_energy(ni, label=labels[y], nodal_supply_energy=df, country_aggregate=False)
    idx = ["node", "carrier", "component", "item"]
    df.index.names = idx
    df.columns = df.columns.get_level_values(3)

    df = df.reset_index()
    df["node"] = df["node"].map(renamer_to_country)
    df = df.dropna(how="all").set_index(idx)

    df = df * 1e-6  # TWh
    df["units"] = "TWh"

    sector_mapping = pd.read_csv(
        Path(config["path"]["analysis"].resolve().parents[1], "data", "sector_mapping.csv"), index_col=[0, 1, 2],
        header=0).dropna()
    df = df.merge(sector_mapping, left_on=["carrier", "component", "item"], right_index=True, how="left")
    return df


def extract_temporal_supply_energy(config, n, carriers=None, carriers_renamer=None,
                                   time_aggregate=False, country_aggregate=True):
    labels = {y: config["label"][:-1] + (y,) for y in n.keys()}
    columns = pd.MultiIndex.from_tuples(labels.values(), names=["cluster", "ll", "opt", "planning_horizon"])
    df = pd.DataFrame(columns=columns, dtype=float)

    sector_mapping = pd.read_csv(
        Path(config["path"]["analysis"].resolve().parents[1], "data", "sector_mapping.csv"), index_col=[0, 1, 2],
        header=0).dropna()
    sector_mapping = sector_mapping.reset_index()
    sector_mapping["carrier"] = sector_mapping["carrier"].map(lambda x: carriers_renamer.get(x, x))
    sector_mapping["item"] = sector_mapping["item"].map(remove_prefixes)
    if carriers is None:
        carriers = sector_mapping["carrier"].unique()
    sector_mapping = sector_mapping.groupby(["carrier", "component", "item"]).first()

    # Snapshot values are weigthed by the timestep length (hence if timestep length = 3h, snapshot values are equal to 3h consumption)
    # Hence snapshot sum is equal to the annual sum
    for y, ni in n.items():
        df = calculate_nodal_supply_energy(ni, label=labels[y], nodal_supply_energy=df,
                                           carriers=carriers, carriers_renamer=carriers_renamer,
                                           time_aggregate=time_aggregate,
                                           country_aggregate=country_aggregate, fun=remove_prefixes)
        logger.info(f"Calculated nodal supply for year {y}")
    idx = ["carrier", "component", "item", "snapshot"]
    if not (country_aggregate):
        idx = ["node"] + idx
    df.index.names = idx
    df.columns = df.columns.get_level_values(3)

    df = df * 1e-3  # GWh

    if not (country_aggregate):
        df = df.reset_index()
        df["node"] = df["node"].map(renamer_to_country)
        # Filter on annual total
        df = df.dropna().loc[(df.groupby(["node", "carrier", "component", "item"])
                              [config["scenario"]["planning_horizons_ext"]]
                              .filter(lambda x: (x.sum(axis=0) > 1e2).any())
                              ).index].set_index(idx)

    # Convert hourly values back to 1h-consumption for visualisation
    df = df * len(ni.snapshots) / 8760
    df = df.merge(sector_mapping, left_on=["carrier", "component", "item"], right_index=True, how="left").dropna(axis=0,
                                                                                                                 subset="sector")
    return df


def get_state_of_charge_t(n, carrier):
    df = n.storage_units_t.state_of_charge.T.reset_index()
    df = df.merge(n.storage_units.reset_index()[["carrier", "StorageUnit"]], on="StorageUnit")
    df = df.groupby(by="carrier").sum()
    df.drop(columns=["StorageUnit"], inplace=True)
    return df.T[[carrier]] / 1e6  # TWh


def get_e_t(n, carrier):
    df = n.stores_t.e.T.reset_index()
    df = df.merge(n.stores.reset_index()[["carrier", "Store"]], on="Store")
    df = df.groupby(by="carrier").sum()
    df.drop(columns=["Store"], inplace=True)
    return df.T[[carrier]] / 1e6  # TWh


def get_p_carrier_nom_t(n, carrier):
    df = n.links_t.p_carrier_nom_opt.T.reset_index()
    df = df.merge(n.links.reset_index()[["carrier", "Link"]], on="Link")
    df = df.groupby(by="carrier").sum()
    df.drop(columns=["Link"], inplace=True)
    return df.T[[carrier]] / 1e3  # GW


def _extract_graphs(config, n, storage_function, storage_horizon, both=False, units={}, color_shift=None):
    carrier = list(storage_horizon.keys())
    if color_shift:
        pass
    else:
        color_shift = dict(zip(config["scenario"]["planning_horizons_ext"],
                               ["C" + str(i) for i in range(len(config["scenario"]["planning_horizons_ext"]))]))
    fig = plt.figure(figsize=(14, 8))

    def plotting(ax, title, data, y, unit):
        data.index = pd.to_datetime(pd.DatetimeIndex(data.index.values).strftime(f"{y}-%m-%d-%H"))
        ax.plot(data, label=y, color=color_shift.get(y))
        ax.set_title(title)
        ax.spines["top"].set_visible(False)
        ax.spines["right"].set_visible(False)
        ax.set_ylabel(unit, ha="left", y=1.1, rotation=0, labelpad=0.2)
        plt.xticks(rotation=30)
        plt.tight_layout()
        return

    for y, ni in n.items():
        lt = {}
        st = {}
        for car in carrier:
            storage = globals()[storage_function.get(car, "get_e_t")](ni, car)
            if both:
                lt[car] = storage
                st[car] = storage.iloc[:int(8 * 31)]
            elif "L" in storage_horizon.get(car):
                lt[car] = storage
            else:
                st[car] = storage.iloc[:int(8 * 31)]
        for i, (car, s) in enumerate(st.items()):
            ax = plt.subplot(3, 2, 2 * i + 1)
            plotting(ax, car, s, y, unit=r"${}$".format(units.get(car, "[TWh]")))
        for i, (car, l) in enumerate((lt).items()):
            ax = plt.subplot(3, 2, 2 * (i + 1))
            plotting(ax, car, l, y, unit=r"${}$".format(units.get(car, "[TWh]")))

    ax.legend()
    return {"": fig}


def extract_graphs(config, n, color_shift=None):
    ## Figures to extract
    plt.close("all")
    # Storage
    mpl.rcParams.update(mpl.rcParamsDefault)
    if color_shift:
        pass
    else:
        color_shift = dict(zip(config["scenario"]["planning_horizons_ext"], ["C0", "C2", "C1"]))

    storage_function = {"hydro": "get_state_of_charge_t", "PHS": "get_state_of_charge_t"}
    storage_horizon = {"hydro": "LT", "PHS": "ST", "H2": "LT",
                       "battery": "ST", "home battery": "ST",
                       "NH3": "LT"}
    n_sto = _extract_graphs(config, n, storage_function, storage_horizon, color_shift=color_shift)
    # h2
    storage_function = {"H2 Fuel Cell": "get_p_carrier_nom_t", "H2 Electrolysis": "get_p_carrier_nom_t"}
    storage_horizon = {"H2 Fuel Cell": "LT", "H2 Electrolysis": "LT", "H2": "LT"}
    n_h2 = _extract_graphs(config, n, storage_function, storage_horizon, color_shift=color_shift,
                           both=True, units={"H2 Fuel Cell": "[GW_e]", "H2 Electrolysis": "[GW_e]",
                                             "H2": "[TWh_{lhv,h2}]"})
    return n_sto, n_h2


def export_csvs_figures(csvs, outputs, figures):
    csvs.mkdir(parents=True, exist_ok=True)

    for f_name, f in figures.items():
        for y, plot in f.items():
            if "px" in f_name:
                plot.write_html(Path(csvs, f"{f_name}_{y}.html"))
            else:
                plot.savefig(Path(csvs, f"{f_name}_{y}.png"), transparent=True)

    for o_name, o in outputs.items():
        o.to_csv(Path(csvs, f"{o_name}.csv"))

    logger.info(f"Exported files and figures to folder : {csvs}")

    return


def extract_geo_buses(n):
    buses = (
        next(iter(n.values())).buses.query("carrier=='AC'")[["x", "y", "country"]]
        .rename(columns={"x": "lon", "y": "lat"},)
        .drop(["FL1 0", "DK1 0", "ES3 0", "GB5 0", "IT6 0"])
    )
    buses.loc["BE1 0", "country"] = "FL"
    buses.loc["BE1 1", "country"] = "BX"
    buses.loc["BE1 2", "country"] = "WL"
    buses.loc["BE"] = pd.concat([buses.loc["BE1 1", ["lat", "lon"]], pd.Series("BE", index=["country"])])
    buses = buses.set_index("country")
    return buses


def transform_data(config, n, n_ext, color_shift=None):
    logger.info("Transforming data")

    carriers_renamer = {}
    carriers_renamer.update(HEAT_RENAMER)
    carriers_renamer.update(ELEC_RENAMER)

    elec_grid = extract_electricity_network(n)

    n_balancing_capa = extract_balancing_data("optimal_capacity", n)
    n_balancing_supply = extract_balancing_data("supply", n)
    n_power_capa = extract_inst_capa_elec_node(config, n, carriers_renamer)
    curtailment = extract_curtailment(config, n)
    cfs = extract_capacity_factors(config, n)

    # DataFrames to extract
    temporal_res_supply = extract_res_temporal_energy(config, n)
    n_res_pot = extract_res_potential(n)
    ACDC_grid, ACDC_countries, el_imp_exp = extract_transmission(n_ext)
    H2_grid, H2_countries, H2_imp_exp = extract_transmission(n_ext, carriers=["H2 pipeline", "H2 pipeline retrofitted"])
    gas_grid, gas_countries, gas_imp_exp = extract_transmission(n_ext, carriers=["gas pipeline", "gas pipeline new"])
    n_costs = extract_nodal_costs(config, n)
    marginal_prices, marginal_prices_t = extract_marginal_prices(n, carrier_list=["gas", "AC", "H2"])
    nodal_supply_energy = extract_nodal_supply_energy(config, n)
    temporal_supply_energy = extract_temporal_supply_energy(config, n, carriers_renamer=carriers_renamer)
    temporal_supply_energy_BE = extract_temporal_supply_energy(config, n, carriers_renamer=carriers_renamer,
                                                               country_aggregate="BE")
    temporal_supply_energy_FL = extract_temporal_supply_energy(config, n, carriers_renamer=carriers_renamer,
                                                               country_aggregate="FL")

    imp_exp = pd.concat([y.reset_index()
                        .set_index(["imports_exports", "countries", "year", "carriers"])
                         for y in [el_imp_exp, H2_imp_exp, gas_imp_exp]])

    buses = extract_geo_buses(n)

    # Figures to extract
<<<<<<< HEAD
    n_sto, n_h2 = extract_graphs(config, n, color_shift)
=======
    # n_sto, n_h2 = extract_graphs(config, n, color_shift)
>>>>>>> be5572e7

    # Define outputs and export them
    outputs = {
        # assets
        "res_potentials": n_res_pot,
        "power_production_countries": n_power_capa,
        "balancing_capacities_countries": n_balancing_capa,
        "balancing_supply_countries": n_balancing_supply,

        # networks
        "grid_capacities_countries": ACDC_countries,
        "H2_network_capacities_countries": H2_countries,
        "gas_network_capacities_countries": gas_countries,
        "elec_grid": elec_grid,

        # energy balance
        "imports_exports": imp_exp,
        "supply_energy_sectors": nodal_supply_energy,
        "temporal_supply_energy_sectors": temporal_supply_energy,
        "temporal_supply_energy_sectors_BE": temporal_supply_energy_BE,
        "temporal_supply_energy_sectors_FL": temporal_supply_energy_FL,

        # insights
        "costs_countries": n_costs,
        "marginal_prices_countries": marginal_prices,
        "marginal_prices_t_countries": marginal_prices_t,
        "temporal_res_supply": temporal_res_supply,
<<<<<<< HEAD
=======
        "curtailment": curtailment,
        "cfs": cfs,
>>>>>>> be5572e7

        # geo
        "buses": buses,
    }

    figures = {
<<<<<<< HEAD
        "storage_unit": n_sto,
        "h2_production": n_h2,
=======
        # "storage_unit": n_sto,
        # "h2_production": n_h2,
>>>>>>> be5572e7
    }

    export_csvs_figures(config["path"]["csvs"], outputs, figures)

    return outputs, figures<|MERGE_RESOLUTION|>--- conflicted
+++ resolved
@@ -628,11 +628,7 @@
     df_comp.insert(0, column="units", value="Euro")
 
     cost_mapping = pd.read_csv(
-<<<<<<< HEAD
-        Path(config["path"]["analysis_path"].resolve().parents[1], "data", "cost_mapping.csv"), index_col=[0, 1],
-=======
         Path(config["path"]["analysis"].resolve().parents[1], "data", "cost_mapping.csv"), index_col=[0, 1],
->>>>>>> be5572e7
         header=0).dropna()
     df_comp = (
         df_comp.merge(cost_mapping, left_on=["carrier", "type"], right_index=True, how="left")
@@ -901,11 +897,7 @@
     buses = extract_geo_buses(n)
 
     # Figures to extract
-<<<<<<< HEAD
-    n_sto, n_h2 = extract_graphs(config, n, color_shift)
-=======
     # n_sto, n_h2 = extract_graphs(config, n, color_shift)
->>>>>>> be5572e7
 
     # Define outputs and export them
     outputs = {
@@ -933,24 +925,16 @@
         "marginal_prices_countries": marginal_prices,
         "marginal_prices_t_countries": marginal_prices_t,
         "temporal_res_supply": temporal_res_supply,
-<<<<<<< HEAD
-=======
         "curtailment": curtailment,
         "cfs": cfs,
->>>>>>> be5572e7
 
         # geo
         "buses": buses,
     }
 
     figures = {
-<<<<<<< HEAD
-        "storage_unit": n_sto,
-        "h2_production": n_h2,
-=======
         # "storage_unit": n_sto,
         # "h2_production": n_h2,
->>>>>>> be5572e7
     }
 
     export_csvs_figures(config["path"]["csvs"], outputs, figures)
