# -*- coding: utf-8 -*-
# SPDX-FileCopyrightText: : 2024 Climact for The PyPSA-Eur Authors
#
# SPDX-License-Identifier: MIT

"""
Create data ready to present (main file).
See also :
    - graph_extraction_extract
    - graph_extraction_transform
    - graph_extraction_load
    - graph_extraction_utils
"""
import logging
from itertools import repeat

from joblib import Parallel
from joblib import delayed


from scripts.graph_extraction_extract import extract_data
from scripts.graph_extraction_load_st import load_data_st
from scripts.graph_extraction_transform import transform_data
from scripts.graph_extraction_utils import load_config

logger = logging.getLogger(__name__)


<<<<<<< HEAD
def main():
    logger.info("Start processing")

    config_file = "config/config.veka.yaml"
    analysis_path = Path("analysis", "20240619")
    scenario = "central"
    dir_export = "graph_data"
=======
def compute_scenario_data(config_file, run, scenario, reference):
    logger.info(f"Start processing of {scenario} ({run})")
>>>>>>> be5572e7

    # Configuration
    config = load_config(config_file, run, reference=reference, scenario=scenario)

    config["eu27_countries"] = ["AT", "BG", "BE", "CY", "CZ", "DE", "DK", "EE", "GR", "ES", "FI", "FR", "HR",
<<<<<<< HEAD
                                "HU", "IE", "IT", "LT", "LU", "LV", "MT", "NL", "PL", "PT", "RO", "SE", "SI", "SK",]
=======
                                "HU", "IE", "IT", "LT", "LU", "LV", "MT", "NL", "PL", "PT", "RO", "SE", "SI", "SK", ]
>>>>>>> be5572e7
    config["eu27_countries"] = list(set(config["eu27_countries"]).intersection(set(config["countries"])))
    # global variables for which to do work
    config["countries"] = {"tot": None, "eu27": config["eu27_countries"], "be": ["BE"], "fl": ["FL"],
                           "fr": ["FR"], "de": ["DE"], "gb": ["GB"], "nl": ["NL"], "lu": ["LU"]}
    config["imp_exp_carriers"] = ["elec", "gas", "H2"]

    # Extract data
    n, n_ext, context = extract_data(config)

    # Transform data
    transform_data(config, n, n_ext)

    # Load data
    load_data_st(config, context)

    logger.info(f"Done for {scenario} ({run})")


def main():
    config_file = "config/config.veka.yaml"  # Do not forget to configure scenario prefix in config file

    scenarios = list(zip(repeat("20240814"), ["central", "electrification", "molecules", "lsc"]))
    sensitivities = list(
        zip(repeat("20240814"), ["mol_import", "nuc_cost", "nuc_extension", "storage_cost", "pure_opt"]))

    runs = scenarios + sensitivities

    reference = {"scenario": "reference", "year": 2023, "run": "20240814"}

    Parallel(n_jobs=4)(delayed(compute_scenario_data)(config_file, r, s, reference) for r, s in runs)


if __name__ == "__main__":
    main()<|MERGE_RESOLUTION|>--- conflicted
+++ resolved
@@ -17,7 +17,6 @@
 from joblib import Parallel
 from joblib import delayed
 
-
 from scripts.graph_extraction_extract import extract_data
 from scripts.graph_extraction_load_st import load_data_st
 from scripts.graph_extraction_transform import transform_data
@@ -26,28 +25,14 @@
 logger = logging.getLogger(__name__)
 
 
-<<<<<<< HEAD
-def main():
-    logger.info("Start processing")
-
-    config_file = "config/config.veka.yaml"
-    analysis_path = Path("analysis", "20240619")
-    scenario = "central"
-    dir_export = "graph_data"
-=======
 def compute_scenario_data(config_file, run, scenario, reference):
     logger.info(f"Start processing of {scenario} ({run})")
->>>>>>> be5572e7
 
     # Configuration
     config = load_config(config_file, run, reference=reference, scenario=scenario)
 
     config["eu27_countries"] = ["AT", "BG", "BE", "CY", "CZ", "DE", "DK", "EE", "GR", "ES", "FI", "FR", "HR",
-<<<<<<< HEAD
-                                "HU", "IE", "IT", "LT", "LU", "LV", "MT", "NL", "PL", "PT", "RO", "SE", "SI", "SK",]
-=======
                                 "HU", "IE", "IT", "LT", "LU", "LV", "MT", "NL", "PL", "PT", "RO", "SE", "SI", "SK", ]
->>>>>>> be5572e7
     config["eu27_countries"] = list(set(config["eu27_countries"]).intersection(set(config["countries"])))
     # global variables for which to do work
     config["countries"] = {"tot": None, "eu27": config["eu27_countries"], "be": ["BE"], "fl": ["FL"],
