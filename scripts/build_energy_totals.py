# -*- coding: utf-8 -*-
# SPDX-FileCopyrightText: : 2020-2023 The PyPSA-Eur Authors
#
# SPDX-License-Identifier: MIT
"""
Build total energy demands per country using JRC IDEES, eurostat, and EEA data.
"""

import logging

logger = logging.getLogger(__name__)

import multiprocessing as mp
from functools import partial

import country_converter as coco
import geopandas as gpd
import numpy as np
import pandas as pd
from _helpers import mute_print
from tqdm import tqdm

cc = coco.CountryConverter()

idx = pd.IndexSlice


def cartesian(s1, s2):
    """
    Cartesian product of two pd.Series.
    """
    return pd.DataFrame(np.outer(s1, s2), index=s1.index, columns=s2.index)


def reverse(dictionary):
    """
    Reverses a keys and values of a dictionary.
    """
    return {v: k for k, v in dictionary.items()}

<<<<<<< HEAD

eurostat_codes = {
    "EU28": "EU",
    "EA19": "EA",
    "Belgium": "BE",
    "Bulgaria": "BG",
    "Czech Republic": "CZ",
    "Denmark": "DK",
    "Germany": "DE",
    "Estonia": "EE",
    "Ireland": "IE",
    "Greece": "GR",
    "Spain": "ES",
    "France": "FR",
    "Croatia": "HR",
    "Italy": "IT",
    "Cyprus": "CY",
    "Latvia": "LV",
    "Lithuania": "LT",
    "Luxembourg": "LU",
    "Hungary": "HU",
    "Malta": "MA",
    "Netherlands": "NL",
    "Austria": "AT",
    "Poland": "PL",
    "Portugal": "PT",
    "Romania": "RO",
    "Slovenia": "SI",
    "Slovakia": "SK",
    "Finland": "FI",
    "Sweden": "SE",
    "United Kingdom": "GB",
    "Iceland": "IS",
    "Norway": "NO",
    "Montenegro": "ME",
    "FYR of Macedonia": "MK",
    "Albania": "AL",
    "Serbia": "RS",
    "Turkey": "TU",
    "Bosnia and Herzegovina": "BA",
    "Kosovo\n(UNSCR 1244/99)": "KO",  # 2017 version
    # 2016 version
    "Kosovo\n(under United Nations Security Council Resolution 1244/99)": "KO",
    "Moldova": "MO",
    "Ukraine": "UK",
    "Switzerland": "CH",
}

=======
non_EU = ["NO", "CH", "ME", "MK", "RS", "BA", "AL"]
>>>>>>> 7a7c7f03

idees_rename = {"GR": "EL", "GB": "UK"}

eu28 = cc.EU28as("ISO2").ISO2.tolist()

eu28_eea = eu28.copy()
eu28_eea.remove("GB")
eu28_eea.append("UK")


to_ipcc = {
    "electricity": "1.A.1.a - Public Electricity and Heat Production",
    "residential non-elec": "1.A.4.b - Residential",
    "services non-elec": "1.A.4.a - Commercial/Institutional",
    "rail non-elec": "1.A.3.c - Railways",
    "road non-elec": "1.A.3.b - Road Transportation",
    "domestic navigation": "1.A.3.d - Domestic Navigation",
    "international navigation": "1.D.1.b - International Navigation",
    "domestic aviation": "1.A.3.a - Domestic Aviation",
    "international aviation": "1.D.1.a - International Aviation",
    "total energy": "1 - Energy",
    "industrial processes": "2 - Industrial Processes and Product Use",
    "agriculture": "3 - Agriculture",
    "agriculture, forestry and fishing": "1.A.4.c - Agriculture/Forestry/Fishing",
    "LULUCF": "4 - Land Use, Land-Use Change and Forestry",
    "waste management": "5 - Waste management",
    "other": "6 - Other Sector",
    "indirect": "ind_CO2 - Indirect CO2",
    "total wL": "Total (with LULUCF)",
    "total woL": "Total (without LULUCF)",
}


<<<<<<< HEAD
def build_eurostat(input_eurostat, countries, report_year, year):
    """
    Return multi-index for all countries' energy data in TWh/a.
    """
    filenames = {
        2016: f"/{year}-Energy-Balances-June2016edition.xlsx",
        2017: f"/{year}-ENERGY-BALANCES-June2017edition.xlsx",
    }

    with mute_print():
        dfs = pd.read_excel(
            input_eurostat + filenames[report_year],
            sheet_name=None,
            skiprows=1,
            index_col=list(range(4)),
        )

    # sorted_index necessary for slicing
    lookup = eurostat_codes
    labelled_dfs = {
        lookup[df.columns[0]]: df
        for df in dfs.values()
        if lookup[df.columns[0]] in countries
    }
    df = pd.concat(labelled_dfs, sort=True).sort_index()
=======
def eurostat_per_country(country):
    
    country_fn = idees_rename.get(country, country)
    fn = snakemake.input.eurostat + f"/{country_fn}-Energy-balance-sheets-June-2021-edition.xlsb"

    df = pd.read_excel(
        fn,
        sheet_name=None,
        skiprows=4,
        index_col=list(range(3)),
        na_values=["+", "-", "=", "Z", ":"],
    )

    df.pop("Cover")

    return pd.concat(df)


def build_eurostat(countries, year=None):
    """Return multi-index for all countries' energy data in TWh/a."""

    nprocesses = snakemake.threads
    tqdm_kwargs = dict(ascii=False, unit=' country', total=len(countries),
                    desc='Build from eurostat database')
    with mp.Pool(processes=nprocesses) as pool:
        dfs = list(tqdm(pool.imap(eurostat_per_country, countries), **tqdm_kwargs))

    index_names = ['country', 'year', 'lvl1', 'lvl2', 'lvl3']
    df = pd.concat(dfs, keys=countries, names=index_names)
>>>>>>> 7a7c7f03

    df.dropna(how='all', axis=0, inplace=True)
    df.dropna(how='all', axis=1, inplace=True)
    df = df[df.index.get_level_values('lvl1') != 'ktoe']

    i = df.index.to_frame(index=False)
    i.loc[i.lvl2 == 'Primary production', ['lvl1', 'lvl3']] = 'Main'
    i.loc[i.lvl2 == 'Gross electricity production', 'lvl1'] = "Gross production"
    i.ffill(inplace=True)
    df.index = pd.MultiIndex.from_frame(i)

    df.drop(list(range(1990, 2020)), axis=1, inplace=True)
    df.drop("Unnamed: 7", axis=1, inplace=True)
    df.fillna(0., inplace=True)

    # convert ktoe/a to TWh/a
    df *= 11.63 / 1e3

    df.index = df.index.set_levels(df.index.levels[1].astype(int), level=1)

    if year:
        df = df.xs(year, level='year')

    return df


<<<<<<< HEAD
def build_swiss(year):
    """
    Return a pd.Series of Swiss energy data in TWh/a.
    """
    fn = snakemake.input.swiss

    df = pd.read_csv(fn, index_col=[0, 1]).loc["CH", str(year)]
=======
def build_swiss(year=None):
    """Return a pd.DataFrame of Swiss energy data in TWh/a"""

    fn = snakemake.input.swiss

    df = pd.read_csv(fn, index_col=[0,1]).stack().unstack('item')
    df.index.names = ["country", "year"]
    df.index = df.index.set_levels(df.index.levels[1].astype(int), level=1)

    if year:
        df = df.xs(year, level='year')
>>>>>>> 7a7c7f03

    # convert PJ/a to TWh/a
    df /= 3.6

    return df


<<<<<<< HEAD
def idees_per_country(ct, year, base_dir):
=======
def idees_per_country(country):

    base_dir = snakemake.input.idees

>>>>>>> 7a7c7f03
    ct_totals = {}

    ct_idees = idees_rename.get(country, country)
    fn_residential = f"{base_dir}/JRC-IDEES-2015_Residential_{ct_idees}.xlsx"
    fn_tertiary = f"{base_dir}/JRC-IDEES-2015_Tertiary_{ct_idees}.xlsx"
    fn_transport = f"{base_dir}/JRC-IDEES-2015_Transport_{ct_idees}.xlsx"

    # residential

    df = pd.read_excel(fn_residential, "RES_hh_fec", index_col=0)

    ct_totals["total residential space"] = df.loc["Space heating"]

    rows = ["Advanced electric heating", "Conventional electric heating"]
    ct_totals["electricity residential space"] = df.loc[rows].sum()

    ct_totals["total residential water"] = df.loc["Water heating"]

    assert df.index[23] == "Electricity"
    ct_totals["electricity residential water"] = df.iloc[23]

    ct_totals["total residential cooking"] = df.loc["Cooking"]

    assert df.index[30] == "Electricity"
    ct_totals["electricity residential cooking"] = df.iloc[30]

    df = pd.read_excel(fn_residential, "RES_summary", index_col=0)

    row = "Energy consumption by fuel - Eurostat structure (ktoe)"
    ct_totals["total residential"] = df.loc[row]

    assert df.index[47] == "Electricity"
    ct_totals["electricity residential"] = df.iloc[47]

    assert df.index[46] == "Derived heat"
    ct_totals["derived heat residential"] = df.iloc[46]

<<<<<<< HEAD
    assert df.index[50] == "Thermal uses"
    ct_totals["thermal uses residential"] = df[50]
=======
    assert df.index[50] == 'Thermal uses'
    ct_totals["thermal uses residential"] = df.iloc[50]
>>>>>>> 7a7c7f03

    # services

    df = pd.read_excel(fn_tertiary, "SER_hh_fec", index_col=0)

    ct_totals["total services space"] = df.loc["Space heating"]

    rows = ["Advanced electric heating", "Conventional electric heating"]
    ct_totals["electricity services space"] = df.loc[rows].sum()

    ct_totals["total services water"] = df.loc["Hot water"]

    assert df.index[24] == "Electricity"
    ct_totals["electricity services water"] = df.iloc[24]

    ct_totals["total services cooking"] = df.loc["Catering"]

    assert df.index[31] == "Electricity"
    ct_totals["electricity services cooking"] = df.iloc[31]

    df = pd.read_excel(fn_tertiary, "SER_summary", index_col=0)

    row = "Energy consumption by fuel - Eurostat structure (ktoe)"
    ct_totals["total services"] = df.loc[row]

    assert df.index[50] == "Electricity"
    ct_totals["electricity services"] = df.iloc[50]

    assert df.index[49] == "Derived heat"
    ct_totals["derived heat services"] = df.iloc[49]

<<<<<<< HEAD
    assert df.index[53] == "Thermal uses"
    ct_totals["thermal uses services"] = df[53]
=======
    assert df.index[53] == 'Thermal uses'
    ct_totals["thermal uses services"] = df.iloc[53]
>>>>>>> 7a7c7f03

    # agriculture, forestry and fishing

    start = "Detailed split of energy consumption (ktoe)"
    end = "Market shares of energy uses (%)"

    df = pd.read_excel(fn_tertiary, "AGR_fec", index_col=0).loc[start:end]

    rows = [
        "Lighting",
        "Ventilation",
        "Specific electricity uses",
        "Pumping devices (electric)",
    ]
    ct_totals["total agriculture electricity"] = df.loc[rows].sum()

    rows = ["Specific heat uses", "Low enthalpy heat"]
    ct_totals["total agriculture heat"] = df.loc[rows].sum()

    rows = [
        "Motor drives",
        "Farming machine drives (diesel oil incl. biofuels)",
        "Pumping devices (diesel oil incl. biofuels)",
    ]
    ct_totals["total agriculture machinery"] = df.loc[rows].sum()

    row = "Agriculture, forestry and fishing"
    ct_totals["total agriculture"] = df.loc[row]

    # transport

    df = pd.read_excel(fn_transport, "TrRoad_ene", index_col=0)

    ct_totals["total road"] = df.loc["by fuel (EUROSTAT DATA)"]

    ct_totals["electricity road"] = df.loc["Electricity"]

    ct_totals["total two-wheel"] = df.loc["Powered 2-wheelers (Gasoline)"]

    assert df.index[19] == "Passenger cars"
    ct_totals["total passenger cars"] = df.iloc[19]

    assert df.index[30] == "Battery electric vehicles"
    ct_totals["electricity passenger cars"] = df.iloc[30]

    assert df.index[31] == "Motor coaches, buses and trolley buses"
    ct_totals["total other road passenger"] = df.iloc[31]

    assert df.index[39] == "Battery electric vehicles"
    ct_totals["electricity other road passenger"] = df.iloc[39]

    assert df.index[41] == "Light duty vehicles"
    ct_totals["total light duty road freight"] = df.iloc[41]

    assert df.index[49] == "Battery electric vehicles"
    ct_totals["electricity light duty road freight"] = df.iloc[49]

    row = "Heavy duty vehicles (Diesel oil incl. biofuels)"
    ct_totals["total heavy duty road freight"] = df.loc[row]

    assert df.index[61] == "Passenger cars"
    ct_totals["passenger car efficiency"] = df.iloc[61]

    df = pd.read_excel(fn_transport, "TrRail_ene", index_col=0)

    ct_totals["total rail"] = df.loc["by fuel (EUROSTAT DATA)"]

    ct_totals["electricity rail"] = df.loc["Electricity"]

    assert df.index[15] == "Passenger transport"
    ct_totals["total rail passenger"] = df.iloc[15]

    assert df.index[16] == "Metro and tram, urban light rail"
    assert df.index[19] == "Electric"
    assert df.index[20] == "High speed passenger trains"
    ct_totals["electricity rail passenger"] = df.iloc[[16, 19, 20]].sum()

    assert df.index[21] == "Freight transport"
    ct_totals["total rail freight"] = df.iloc[21]

    assert df.index[23] == "Electric"
    ct_totals["electricity rail freight"] = df.iloc[23]

    df = pd.read_excel(fn_transport, "TrAvia_ene", index_col=0)

    assert df.index[6] == "Passenger transport"
    ct_totals["total aviation passenger"] = df.iloc[6]

    assert df.index[10] == "Freight transport"
    ct_totals["total aviation freight"] = df.iloc[10]

    assert df.index[7] == "Domestic"
    ct_totals["total domestic aviation passenger"] = df.iloc[7]

    assert df.index[8] == "International - Intra-EU"
    assert df.index[9] == "International - Extra-EU"
<<<<<<< HEAD
    ct_totals["total international aviation passenger"] = df[[8, 9]].sum()
=======
    ct_totals["total international aviation passenger"] = df.iloc[[8,9]].sum()
>>>>>>> 7a7c7f03

    assert df.index[11] == "Domestic and International - Intra-EU"
    ct_totals["total domestic aviation freight"] = df.iloc[11]

    assert df.index[12] == "International - Extra-EU"
    ct_totals["total international aviation freight"] = df.iloc[12]

<<<<<<< HEAD
    ct_totals["total domestic aviation"] = (
        ct_totals["total domestic aviation freight"]
        + ct_totals["total domestic aviation passenger"]
    )

    ct_totals["total international aviation"] = (
        ct_totals["total international aviation freight"]
        + ct_totals["total international aviation passenger"]
    )
=======
    ct_totals["total domestic aviation"] = ct_totals["total domestic aviation freight"] \
                                        + ct_totals["total domestic aviation passenger"]

    ct_totals["total international aviation"] = ct_totals["total international aviation freight"] \
                                            + ct_totals["total international aviation passenger"]
>>>>>>> 7a7c7f03

    df = pd.read_excel(fn_transport, "TrNavi_ene", index_col=0)

    # coastal and inland
    ct_totals["total domestic navigation"] = df.loc["by fuel (EUROSTAT DATA)"]

    df = pd.read_excel(fn_transport, "TrRoad_act", index_col=0)

    assert df.index[85] == "Passenger cars"
    ct_totals["passenger cars"] = df.iloc[85]

    return pd.DataFrame(ct_totals)


<<<<<<< HEAD
def build_idees(countries, year):
    nprocesses = snakemake.threads
    disable_progress = snakemake.config["run"].get("disable_progressbar", False)

    func = partial(idees_per_country, year=year, base_dir=snakemake.input.idees)
    tqdm_kwargs = dict(
        ascii=False,
        unit=" country",
        total=len(countries),
        desc="Build from IDEES database",
        disable=disable_progress,
    )
    with mute_print():
        with mp.Pool(processes=nprocesses) as pool:
            totals_list = list(tqdm(pool.imap(func, countries), **tqdm_kwargs))
=======
def build_idees(countries, year=None):

    nprocesses = snakemake.threads
    tqdm_kwargs = dict(ascii=False, unit=' country', total=len(countries),
                       desc='Build from IDEES database')
    with mp.Pool(processes=nprocesses) as pool:
        dfs = list(tqdm(pool.imap(idees_per_country, countries), **tqdm_kwargs))
>>>>>>> 7a7c7f03

    df = pd.concat(dfs, keys=countries, names=['country', 'year'])

    # convert ktoe to TWh
    exclude = df.columns.str.fullmatch("passenger cars")
    df.loc[:,~exclude] *= 11.63 / 1e3

    # convert TWh/100km to kWh/km
    df["passenger car efficiency"] *= 10

    # district heating share
<<<<<<< HEAD
    district_heat = totals.loc[
        ["derived heat residential", "derived heat services"]
    ].sum()
    total_heat = totals.loc[["thermal uses residential", "thermal uses services"]].sum()
    totals.loc["district heat share"] = district_heat.div(total_heat)
=======
    subset = ["derived heat residential", "derived heat services"]
    district_heat = df[subset].sum(axis=1)
    subset = ["thermal uses residential", "thermal uses services"]
    total_heat = df[subset].sum(axis=1)
    df["district heat share"] = district_heat.div(total_heat)
>>>>>>> 7a7c7f03

    if year:
        df = df.xs(int(year), level='year')

    df.columns.name = 'item'

    return df


def build_energy_totals(countries, eurostat, swiss, idees):
<<<<<<< HEAD
    eurostat_fuels = {"electricity": "Electricity", "total": "Total all products"}
=======

    eurostat_fuels = dict(
        electricity="Electricity",
        total="Total"
    )

    eurostat_sectors = dict(
        residential="Households",
        services="Commercial & public services",
        road="Road",
        rail="Rail"
    )
>>>>>>> 7a7c7f03

    to_drop = ["passenger cars", "passenger car efficiency"]

    new_index = pd.MultiIndex.from_product(
        [countries, eurostat.index.levels[1]],
        names=["country", "year"]
    )

    df = idees.reindex(new_index).drop(to_drop, axis=1)

    eurostat_countries = eurostat.index.levels[0]
    in_eurostat = df.index.levels[0].intersection(eurostat_countries)

    # add international navigation

    slicer = idx[in_eurostat, :, :, "International maritime bunkers", :]
    fill_values = eurostat.loc[slicer, "Total"].groupby(level=[0,1]).sum()
    df.loc[in_eurostat, "total international navigation"] = fill_values

    # add swiss energy data

    df.loc["CH"] = swiss

    # get values for missing countries based on Eurostat EnergyBalances
    # divide cooking/space/water according to averages in EU28

    to_fill = df.index[df["total residential"].isna() & df.index.get_level_values('country').isin(eurostat_countries)]
    uses = ["space", "cooking", "water"]

<<<<<<< HEAD
    for sector in ["residential", "services", "road", "rail"]:
        eurostat_sector = sector.capitalize()
=======
    c = to_fill.get_level_values('country')
    y = to_fill.get_level_values('year')

    for sector in ["residential", "services", "road", "rail"]:
>>>>>>> 7a7c7f03

        # fuel use

        for fuel in ["electricity", "total"]:
<<<<<<< HEAD
            slicer = idx[to_fill, :, :, eurostat_sector]
            fill_values = (
                eurostat.loc[slicer, eurostat_fuels[fuel]].groupby(level=0).sum()
            )
=======
            
            slicer = idx[c, y, :, :, eurostat_sectors[sector]]
            fill_values = eurostat.loc[slicer, eurostat_fuels[fuel]].groupby(level=[0,1]).sum()
>>>>>>> 7a7c7f03
            df.loc[to_fill, f"{fuel} {sector}"] = fill_values

    for sector in ["residential", "services"]:
        # electric use

        for use in uses:
            fuel_use = df[f"electricity {sector} {use}"]
            fuel = df[f"electricity {sector}"]
            avg = fuel_use.div(fuel).mean()
            logger.debug(
                f"{sector}: average fraction of electricity for {use} is {avg:.3f}"
            )
            df.loc[to_fill, f"electricity {sector} {use}"] = (
                avg * df.loc[to_fill, f"electricity {sector}"]
            )

        # non-electric use

        for use in uses:
            nonelectric_use = (
                df[f"total {sector} {use}"] - df[f"electricity {sector} {use}"]
            )
            nonelectric = df[f"total {sector}"] - df[f"electricity {sector}"]
            avg = nonelectric_use.div(nonelectric).mean()
            logger.debug(
                f"{sector}: average fraction of non-electric for {use} is {avg:.3f}"
            )
            electric_use = df.loc[to_fill, f"electricity {sector} {use}"]
            nonelectric = (
                df.loc[to_fill, f"total {sector}"]
                - df.loc[to_fill, f"electricity {sector}"]
            )
            df.loc[to_fill, f"total {sector} {use}"] = electric_use + avg * nonelectric

    # Fix Norway space and water heating fractions
    # http://www.ssb.no/en/energi-og-industri/statistikker/husenergi/hvert-3-aar/2014-07-14
    # The main heating source for about 73 per cent of the households is based on electricity
    # => 26% is non-electric

<<<<<<< HEAD
    if "NO" in df:
        elec_fraction = 0.73

        no_norway = df.drop("NO")

        for sector in ["residential", "services"]:
            # assume non-electric is heating
            nonelectric = (
                df.loc["NO", f"total {sector}"] - df.loc["NO", f"electricity {sector}"]
            )
            total_heating = nonelectric / (1 - elec_fraction)

            for use in uses:
                nonelectric_use = (
                    no_norway[f"total {sector} {use}"]
                    - no_norway[f"electricity {sector} {use}"]
                )
                nonelectric = (
                    no_norway[f"total {sector}"] - no_norway[f"electricity {sector}"]
                )
                fraction = nonelectric_use.div(nonelectric).mean()
                df.loc["NO", f"total {sector} {use}"] = total_heating * fraction
                df.loc["NO", f"electricity {sector} {use}"] = (
                    total_heating * fraction * elec_fraction
                )
=======
        for use in uses:
            nonelectric_use = no_norway[f"total {sector} {use}"] - no_norway[f"electricity {sector} {use}"]
            nonelectric = no_norway[f"total {sector}"] - no_norway[f"electricity {sector}"]
            fraction = nonelectric_use.div(nonelectric).mean()
            df.loc["NO", f"total {sector} {use}"] = (total_heating * fraction).values
            df.loc["NO", f"electricity {sector} {use}"] = (total_heating * fraction * elec_fraction).values
>>>>>>> 7a7c7f03

    # Missing aviation

    slicer = idx[c, y, :, :, "Domestic aviation"]
    fill_values = eurostat.loc[slicer, "Total"].groupby(level=[0,1]).sum()
    df.loc[to_fill, "total domestic aviation"] = fill_values

    slicer = idx[c, y, :, "International aviation", :]
    fill_values = eurostat.loc[slicer, "Total"].groupby(level=[0,1]).sum()
    df.loc[to_fill, "total international aviation"] = fill_values

    # missing domestic navigation

    slicer = idx[c, y, :, :, "Domestic navigation"]
    fill_values = eurostat.loc[slicer, "Total"].groupby(level=[0,1]).sum()
    df.loc[to_fill, "total domestic navigation"] = fill_values

    # split road traffic for non-IDEES
    missing = df.index[df["total passenger cars"].isna()]
    for fuel in ["electricity", "total"]:
        selection = [
            f"{fuel} passenger cars",
            f"{fuel} other road passenger",
            f"{fuel} light duty road freight",
        ]
        if fuel == "total":
            selection.extend([f"{fuel} two-wheel", f"{fuel} heavy duty road freight"])
        road = df[selection].sum()
        road_fraction = road / road.sum()
        fill_values = cartesian(df.loc[missing, f"{fuel} road"], road_fraction)
        df.loc[missing, road_fraction.index] = fill_values

    # split rail traffic for non-IDEES
    missing = df.index[df["total rail passenger"].isna()]
    for fuel in ["total", "electricity"]:
        selection = [f"{fuel} rail passenger", f"{fuel} rail freight"]
        rail = df[selection].sum()
        rail_fraction = rail / rail.sum()
        fill_values = cartesian(df.loc[missing, f"{fuel} rail"], rail_fraction)
        df.loc[missing, rail_fraction.index] = fill_values

    # split aviation traffic for non-IDEES
    missing = df.index[df["total domestic aviation passenger"].isna()]
    for destination in ["domestic", "international"]:
        selection = [
            f"total {destination} aviation passenger",
            f"total {destination} aviation freight",
        ]
        aviation = df[selection].sum()
        aviation_fraction = aviation / aviation.sum()
        fill_values = cartesian(
            df.loc[missing, f"total {destination} aviation"], aviation_fraction
        )
        df.loc[missing, aviation_fraction.index] = fill_values

    for purpose in ["passenger", "freight"]:
        attrs = [
            f"total domestic aviation {purpose}",
            f"total international aviation {purpose}",
        ]
        df.loc[missing, f"total aviation {purpose}"] = df.loc[missing, attrs].sum(
            axis=1
        )

    if "BA" in df.index:
<<<<<<< HEAD
        # fill missing data for BA (services and road energy data)
        # proportional to RS with ratio of total residential demand
        missing = df.loc["BA"] == 0.0
        ratio = df.at["BA", "total residential"] / df.at["RS", "total residential"]
        df.loc["BA", missing] = ratio * df.loc["RS", missing]

    # Missing district heating share
    dh_share = pd.read_csv(
        snakemake.input.district_heat_share, index_col=0, usecols=[0, 1]
    )
    # make conservative assumption and take minimum from both data sets
    df["district heat share"] = pd.concat(
        [df["district heat share"], dh_share.reindex(index=df.index) / 100], axis=1
    ).min(axis=1)
=======
        # fill missing data for BA proportional to RS
        ratio = (df.loc["BA"].loc[2014:2020] / df.loc["RS"].loc[2014:2020]).mean()
        df.loc["BA"] = (ratio * df.loc["RS"]).values

    # Missing district heating share
    dh_share = pd.read_csv(snakemake.input.district_heat_share,
                        index_col=0, usecols=[0, 1])

    dh_share = pd.concat({y: dh_share for y in range(1990, 2021)}, names=["year", "country"]).swaplevel()
    dh_share = dh_share.div(100).reindex(df.index)

    # make conservative assumption and take minimum from both data sets
    item = "district heat share"
    df[item] = pd.concat([dh_share, df[item]], axis=1).min(axis=1)
>>>>>>> 7a7c7f03

    return df


def build_eea_co2(input_co2, year=1990, emissions_scope="CO2"):
    # https://www.eea.europa.eu/data-and-maps/data/national-emissions-reported-to-the-unfccc-and-to-the-eu-greenhouse-gas-monitoring-mechanism-16
    # downloaded 201228 (modified by EEA last on 201221)
    df = pd.read_csv(input_co2, encoding="latin-1", low_memory=False)

    df.replace(dict(Year="1985-1987"), 1986, inplace=True)
    df.Year = df.Year.astype(int)
    index_col = ["Country_code", "Pollutant_name", "Year", "Sector_name"]
    df = df.set_index(index_col).sort_index()

    emissions_scope = emissions_scope

    cts = ["CH", "EUA", "NO"] + eu28_eea

    slicer = idx[cts, emissions_scope, year, to_ipcc.values()]
    emissions = (
        df.loc[slicer, "emissions"]
        .unstack("Sector_name")
        .rename(columns=reverse(to_ipcc))
        .droplevel([1, 2])
    )

    emissions.rename(index={"EUA": "EU28", "UK": "GB"}, inplace=True)

    to_subtract = [
        "electricity",
        "services non-elec",
        "residential non-elec",
        "road non-elec",
        "rail non-elec",
        "domestic aviation",
        "international aviation",
        "domestic navigation",
        "international navigation",
        "agriculture, forestry and fishing",
    ]
    emissions["industrial non-elec"] = emissions["total energy"] - emissions[
        to_subtract
    ].sum(axis=1)

    emissions["agriculture"] += emissions["agriculture, forestry and fishing"]

    to_drop = [
        "total energy",
        "total wL",
        "total woL",
        "agriculture, forestry and fishing",
    ]
    emissions.drop(columns=to_drop, inplace=True)

    # convert from Gg to Mt
    return emissions / 1e3


<<<<<<< HEAD
def build_eurostat_co2(input_eurostat, countries, report_year, year=1990):
    eurostat = build_eurostat(input_eurostat, countries, report_year, year)
=======
def build_eurostat_co2(countries, eurostat=None, year=1990):

    if eurostat is None:
        df = build_eurostat(countries, year)
    else:
        df = eurostat.xs(year, level='year')
>>>>>>> 7a7c7f03

    specific_emissions = pd.Series(index=df.columns, dtype=float)

    # emissions in tCO2_equiv per MWh_th
    specific_emissions["Solid fossil fuels"] = 0.36  # Approximates coal
    specific_emissions["Oil and petroleum products"] = 0.285  # Average of distillate and residue
    specific_emissions["Natural gas"] = 0.2  # For natural gas

    # oil values from https://www.eia.gov/tools/faqs/faq.cfm?id=74&t=11
    # Distillate oil (No. 2)  0.276
    # Residual oil (No. 6)  0.298
    # https://www.eia.gov/electricity/annual/html/epa_a_03.html

    return df.multiply(specific_emissions).sum(axis=1)


def build_co2_totals(countries, eea_co2, eurostat_co2):
    co2 = eea_co2.reindex(countries)

    for ct in pd.Index(countries).intersection(["BA", "RS", "AL", "ME", "MK"]):
        mappings = {
<<<<<<< HEAD
            "electricity": (
                ct,
                "+",
                "Conventional Thermal Power Stations",
                "of which From Coal",
            ),
            "residential non-elec": (ct, "+", "+", "Residential"),
            "services non-elec": (ct, "+", "+", "Services"),
            "road non-elec": (ct, "+", "+", "Road"),
            "rail non-elec": (ct, "+", "+", "Rail"),
            "domestic navigation": (ct, "+", "+", "Domestic Navigation"),
            "international navigation": (ct, "-", "Bunkers"),
            "domestic aviation": (ct, "+", "+", "Domestic aviation"),
            "international aviation": (ct, "+", "+", "International aviation"),
=======
            "electricity": (ct, "Transformation input", "Electricity & heat generation", "Main"),
            "residential non-elec": (ct, "Final energy consumption", "Other sectors", "Households"),
            "services non-elec": (ct, "Final energy consumption", "Other sectors", "Commercial & public services"),
            "road non-elec": (ct, "Final energy consumption", "Transport sector", "Road"),
            "rail non-elec": (ct, "Final energy consumption", "Transport sector", "Rail"),
            "domestic navigation": (ct, "Final energy consumption", "Transport sector", "Domestic navigation"),
            "international navigation": (ct, "Main", "International maritime bunkers"),
            "domestic aviation": (ct, "Final energy consumption", "Transport sector", "Domestic aviation"),
            "international aviation": (ct, "Main", "International aviation"),
>>>>>>> 7a7c7f03
            # does not include industrial process emissions or fuel processing/refining
            "industrial non-elec": (ct, "Final energy consumption", "Industry sector", "Non-energy use in industry sector"),
            # does not include non-energy emissions
<<<<<<< HEAD
            "agriculture": (eurostat_co2.index.get_level_values(0) == ct)
            & eurostat_co2.index.isin(["Agriculture / Forestry", "Fishing"], level=3),
=======
            "agriculture": (eurostat_co2.index.get_level_values(0) == ct) & eurostat_co2.index.isin(["Agriculture & forestry", "Fishing"], level=3),
>>>>>>> 7a7c7f03
        }

        for i, mi in mappings.items():
            co2.at[ct, i] = eurostat_co2.loc[mi].sum()

    return co2


def build_transport_data(countries, population, idees):
    transport_data = pd.DataFrame(index=countries)

    # collect number of cars

    transport_data["number cars"] = idees["passenger cars"]

    # CH from http://ec.europa.eu/eurostat/statistics-explained/index.php/Passenger_cars_in_the_EU#Luxembourg_has_the_highest_number_of_passenger_cars_per_inhabitant
    if "CH" in countries:
        transport_data.at["CH", "number cars"] = 4.136e6

    missing = transport_data.index[transport_data["number cars"].isna()]
    if not missing.empty:
        logger.info(
            f"Missing data on cars from:\n{list(missing)}\nFilling gaps with averaged data."
        )

        cars_pp = transport_data["number cars"] / population
        transport_data.loc[missing, "number cars"] = cars_pp.mean() * population

    # collect average fuel efficiency in kWh/km

    transport_data["average fuel efficiency"] = idees["passenger car efficiency"]

    missing = transport_data.index[transport_data["average fuel efficiency"].isna()]
    if not missing.empty:
        logger.info(
            f"Missing data on fuel efficiency from:\n{list(missing)}\nFilling gapswith averaged data."
        )

        fill_values = transport_data["average fuel efficiency"].mean()
        transport_data.loc[missing, "average fuel efficiency"] = fill_values

    return transport_data


if __name__ == "__main__":
    if "snakemake" not in globals():
        from _helpers import mock_snakemake

        snakemake = mock_snakemake("build_energy_totals")

    logging.basicConfig(level=snakemake.config["logging"]["level"])

    config = snakemake.config["energy"]
    data_year = int(config["energy_totals_year"])

    nuts3 = gpd.read_file(snakemake.input.nuts3_shapes).set_index("index")
    population = nuts3["pop"].groupby(nuts3.country).sum()

    countries = snakemake.config["countries"]
    idees_countries = pd.Index(countries).intersection(eu28)

<<<<<<< HEAD
    data_year = config["energy_totals_year"]
    report_year = snakemake.config["energy"]["eurostat_report_year"]
    input_eurostat = snakemake.input.eurostat
    eurostat = build_eurostat(input_eurostat, countries, report_year, data_year)
    swiss = build_swiss(data_year)
    idees = build_idees(idees_countries, data_year)
=======
    eurostat = build_eurostat(countries.difference(['CH']))
    swiss = build_swiss()
    idees = build_idees(idees_countries)
>>>>>>> 7a7c7f03

    energy = build_energy_totals(countries, eurostat, swiss, idees)
    energy.to_csv(snakemake.output.energy_name)

    base_year_emissions = config["base_emissions_year"]
<<<<<<< HEAD
    emissions_scope = snakemake.config["energy"]["emissions"]
    eea_co2 = build_eea_co2(snakemake.input.co2, base_year_emissions, emissions_scope)
    eurostat_co2 = build_eurostat_co2(
        input_eurostat, countries, report_year, base_year_emissions
    )
=======
    eea_co2 = build_eea_co2(base_year_emissions)
    eurostat_co2 = build_eurostat_co2(countries, eurostat, base_year_emissions)
>>>>>>> 7a7c7f03

    co2 = build_co2_totals(countries, eea_co2, eurostat_co2)
    co2.to_csv(snakemake.output.co2_name)

    idees_transport = idees.xs(data_year, level='year')
    transport = build_transport_data(countries, population, idees_transport)
    transport.to_csv(snakemake.output.transport_name)<|MERGE_RESOLUTION|>--- conflicted
+++ resolved
@@ -38,58 +38,7 @@
     """
     return {v: k for k, v in dictionary.items()}
 
-<<<<<<< HEAD
-
-eurostat_codes = {
-    "EU28": "EU",
-    "EA19": "EA",
-    "Belgium": "BE",
-    "Bulgaria": "BG",
-    "Czech Republic": "CZ",
-    "Denmark": "DK",
-    "Germany": "DE",
-    "Estonia": "EE",
-    "Ireland": "IE",
-    "Greece": "GR",
-    "Spain": "ES",
-    "France": "FR",
-    "Croatia": "HR",
-    "Italy": "IT",
-    "Cyprus": "CY",
-    "Latvia": "LV",
-    "Lithuania": "LT",
-    "Luxembourg": "LU",
-    "Hungary": "HU",
-    "Malta": "MA",
-    "Netherlands": "NL",
-    "Austria": "AT",
-    "Poland": "PL",
-    "Portugal": "PT",
-    "Romania": "RO",
-    "Slovenia": "SI",
-    "Slovakia": "SK",
-    "Finland": "FI",
-    "Sweden": "SE",
-    "United Kingdom": "GB",
-    "Iceland": "IS",
-    "Norway": "NO",
-    "Montenegro": "ME",
-    "FYR of Macedonia": "MK",
-    "Albania": "AL",
-    "Serbia": "RS",
-    "Turkey": "TU",
-    "Bosnia and Herzegovina": "BA",
-    "Kosovo\n(UNSCR 1244/99)": "KO",  # 2017 version
-    # 2016 version
-    "Kosovo\n(under United Nations Security Council Resolution 1244/99)": "KO",
-    "Moldova": "MO",
-    "Ukraine": "UK",
-    "Switzerland": "CH",
-}
-
-=======
 non_EU = ["NO", "CH", "ME", "MK", "RS", "BA", "AL"]
->>>>>>> 7a7c7f03
 
 idees_rename = {"GR": "EL", "GB": "UK"}
 
@@ -123,33 +72,6 @@
 }
 
 
-<<<<<<< HEAD
-def build_eurostat(input_eurostat, countries, report_year, year):
-    """
-    Return multi-index for all countries' energy data in TWh/a.
-    """
-    filenames = {
-        2016: f"/{year}-Energy-Balances-June2016edition.xlsx",
-        2017: f"/{year}-ENERGY-BALANCES-June2017edition.xlsx",
-    }
-
-    with mute_print():
-        dfs = pd.read_excel(
-            input_eurostat + filenames[report_year],
-            sheet_name=None,
-            skiprows=1,
-            index_col=list(range(4)),
-        )
-
-    # sorted_index necessary for slicing
-    lookup = eurostat_codes
-    labelled_dfs = {
-        lookup[df.columns[0]]: df
-        for df in dfs.values()
-        if lookup[df.columns[0]] in countries
-    }
-    df = pd.concat(labelled_dfs, sort=True).sort_index()
-=======
 def eurostat_per_country(country):
     
     country_fn = idees_rename.get(country, country)
@@ -179,7 +101,6 @@
 
     index_names = ['country', 'year', 'lvl1', 'lvl2', 'lvl3']
     df = pd.concat(dfs, keys=countries, names=index_names)
->>>>>>> 7a7c7f03
 
     df.dropna(how='all', axis=0, inplace=True)
     df.dropna(how='all', axis=1, inplace=True)
@@ -206,15 +127,6 @@
     return df
 
 
-<<<<<<< HEAD
-def build_swiss(year):
-    """
-    Return a pd.Series of Swiss energy data in TWh/a.
-    """
-    fn = snakemake.input.swiss
-
-    df = pd.read_csv(fn, index_col=[0, 1]).loc["CH", str(year)]
-=======
 def build_swiss(year=None):
     """Return a pd.DataFrame of Swiss energy data in TWh/a"""
 
@@ -226,7 +138,6 @@
 
     if year:
         df = df.xs(year, level='year')
->>>>>>> 7a7c7f03
 
     # convert PJ/a to TWh/a
     df /= 3.6
@@ -234,14 +145,8 @@
     return df
 
 
-<<<<<<< HEAD
-def idees_per_country(ct, year, base_dir):
-=======
-def idees_per_country(country):
-
-    base_dir = snakemake.input.idees
-
->>>>>>> 7a7c7f03
+def idees_per_country(country, base_dir):
+
     ct_totals = {}
 
     ct_idees = idees_rename.get(country, country)
@@ -279,13 +184,8 @@
     assert df.index[46] == "Derived heat"
     ct_totals["derived heat residential"] = df.iloc[46]
 
-<<<<<<< HEAD
-    assert df.index[50] == "Thermal uses"
-    ct_totals["thermal uses residential"] = df[50]
-=======
     assert df.index[50] == 'Thermal uses'
     ct_totals["thermal uses residential"] = df.iloc[50]
->>>>>>> 7a7c7f03
 
     # services
 
@@ -317,13 +217,8 @@
     assert df.index[49] == "Derived heat"
     ct_totals["derived heat services"] = df.iloc[49]
 
-<<<<<<< HEAD
-    assert df.index[53] == "Thermal uses"
-    ct_totals["thermal uses services"] = df[53]
-=======
     assert df.index[53] == 'Thermal uses'
     ct_totals["thermal uses services"] = df.iloc[53]
->>>>>>> 7a7c7f03
 
     # agriculture, forestry and fishing
 
@@ -420,11 +315,7 @@
 
     assert df.index[8] == "International - Intra-EU"
     assert df.index[9] == "International - Extra-EU"
-<<<<<<< HEAD
-    ct_totals["total international aviation passenger"] = df[[8, 9]].sum()
-=======
     ct_totals["total international aviation passenger"] = df.iloc[[8,9]].sum()
->>>>>>> 7a7c7f03
 
     assert df.index[11] == "Domestic and International - Intra-EU"
     ct_totals["total domestic aviation freight"] = df.iloc[11]
@@ -432,7 +323,6 @@
     assert df.index[12] == "International - Extra-EU"
     ct_totals["total international aviation freight"] = df.iloc[12]
 
-<<<<<<< HEAD
     ct_totals["total domestic aviation"] = (
         ct_totals["total domestic aviation freight"]
         + ct_totals["total domestic aviation passenger"]
@@ -442,13 +332,6 @@
         ct_totals["total international aviation freight"]
         + ct_totals["total international aviation passenger"]
     )
-=======
-    ct_totals["total domestic aviation"] = ct_totals["total domestic aviation freight"] \
-                                        + ct_totals["total domestic aviation passenger"]
-
-    ct_totals["total international aviation"] = ct_totals["total international aviation freight"] \
-                                            + ct_totals["total international aviation passenger"]
->>>>>>> 7a7c7f03
 
     df = pd.read_excel(fn_transport, "TrNavi_ene", index_col=0)
 
@@ -463,31 +346,23 @@
     return pd.DataFrame(ct_totals)
 
 
-<<<<<<< HEAD
-def build_idees(countries, year):
+def build_idees(countries, year=None):
+
     nprocesses = snakemake.threads
     disable_progress = snakemake.config["run"].get("disable_progressbar", False)
-
+    
     func = partial(idees_per_country, year=year, base_dir=snakemake.input.idees)
     tqdm_kwargs = dict(
         ascii=False,
-        unit=" country",
+        unit="" country",
         total=len(countries),
         desc="Build from IDEES database",
-        disable=disable_progress,
+        disable=disable_progress
     )
+    
     with mute_print():
         with mp.Pool(processes=nprocesses) as pool:
-            totals_list = list(tqdm(pool.imap(func, countries), **tqdm_kwargs))
-=======
-def build_idees(countries, year=None):
-
-    nprocesses = snakemake.threads
-    tqdm_kwargs = dict(ascii=False, unit=' country', total=len(countries),
-                       desc='Build from IDEES database')
-    with mp.Pool(processes=nprocesses) as pool:
-        dfs = list(tqdm(pool.imap(idees_per_country, countries), **tqdm_kwargs))
->>>>>>> 7a7c7f03
+            dfs = list(tqdm(pool.imap(func, countries), **tqdm_kwargs))
 
     df = pd.concat(dfs, keys=countries, names=['country', 'year'])
 
@@ -499,19 +374,11 @@
     df["passenger car efficiency"] *= 10
 
     # district heating share
-<<<<<<< HEAD
-    district_heat = totals.loc[
-        ["derived heat residential", "derived heat services"]
-    ].sum()
-    total_heat = totals.loc[["thermal uses residential", "thermal uses services"]].sum()
-    totals.loc["district heat share"] = district_heat.div(total_heat)
-=======
     subset = ["derived heat residential", "derived heat services"]
     district_heat = df[subset].sum(axis=1)
     subset = ["thermal uses residential", "thermal uses services"]
     total_heat = df[subset].sum(axis=1)
     df["district heat share"] = district_heat.div(total_heat)
->>>>>>> 7a7c7f03
 
     if year:
         df = df.xs(int(year), level='year')
@@ -522,9 +389,6 @@
 
 
 def build_energy_totals(countries, eurostat, swiss, idees):
-<<<<<<< HEAD
-    eurostat_fuels = {"electricity": "Electricity", "total": "Total all products"}
-=======
 
     eurostat_fuels = dict(
         electricity="Electricity",
@@ -537,7 +401,6 @@
         road="Road",
         rail="Rail"
     )
->>>>>>> 7a7c7f03
 
     to_drop = ["passenger cars", "passenger car efficiency"]
 
@@ -567,29 +430,17 @@
     to_fill = df.index[df["total residential"].isna() & df.index.get_level_values('country').isin(eurostat_countries)]
     uses = ["space", "cooking", "water"]
 
-<<<<<<< HEAD
-    for sector in ["residential", "services", "road", "rail"]:
-        eurostat_sector = sector.capitalize()
-=======
     c = to_fill.get_level_values('country')
     y = to_fill.get_level_values('year')
 
     for sector in ["residential", "services", "road", "rail"]:
->>>>>>> 7a7c7f03
 
         # fuel use
 
         for fuel in ["electricity", "total"]:
-<<<<<<< HEAD
-            slicer = idx[to_fill, :, :, eurostat_sector]
-            fill_values = (
-                eurostat.loc[slicer, eurostat_fuels[fuel]].groupby(level=0).sum()
-            )
-=======
             
             slicer = idx[c, y, :, :, eurostat_sectors[sector]]
             fill_values = eurostat.loc[slicer, eurostat_fuels[fuel]].groupby(level=[0,1]).sum()
->>>>>>> 7a7c7f03
             df.loc[to_fill, f"{fuel} {sector}"] = fill_values
 
     for sector in ["residential", "services"]:
@@ -629,7 +480,6 @@
     # The main heating source for about 73 per cent of the households is based on electricity
     # => 26% is non-electric
 
-<<<<<<< HEAD
     if "NO" in df:
         elec_fraction = 0.73
 
@@ -651,18 +501,10 @@
                     no_norway[f"total {sector}"] - no_norway[f"electricity {sector}"]
                 )
                 fraction = nonelectric_use.div(nonelectric).mean()
-                df.loc["NO", f"total {sector} {use}"] = total_heating * fraction
+                df.loc["NO", f"total {sector} {use}"] = (total_heating * fraction).values
                 df.loc["NO", f"electricity {sector} {use}"] = (
                     total_heating * fraction * elec_fraction
-                )
-=======
-        for use in uses:
-            nonelectric_use = no_norway[f"total {sector} {use}"] - no_norway[f"electricity {sector} {use}"]
-            nonelectric = no_norway[f"total {sector}"] - no_norway[f"electricity {sector}"]
-            fraction = nonelectric_use.div(nonelectric).mean()
-            df.loc["NO", f"total {sector} {use}"] = (total_heating * fraction).values
-            df.loc["NO", f"electricity {sector} {use}"] = (total_heating * fraction * elec_fraction).values
->>>>>>> 7a7c7f03
+                ).values
 
     # Missing aviation
 
@@ -728,22 +570,6 @@
         )
 
     if "BA" in df.index:
-<<<<<<< HEAD
-        # fill missing data for BA (services and road energy data)
-        # proportional to RS with ratio of total residential demand
-        missing = df.loc["BA"] == 0.0
-        ratio = df.at["BA", "total residential"] / df.at["RS", "total residential"]
-        df.loc["BA", missing] = ratio * df.loc["RS", missing]
-
-    # Missing district heating share
-    dh_share = pd.read_csv(
-        snakemake.input.district_heat_share, index_col=0, usecols=[0, 1]
-    )
-    # make conservative assumption and take minimum from both data sets
-    df["district heat share"] = pd.concat(
-        [df["district heat share"], dh_share.reindex(index=df.index) / 100], axis=1
-    ).min(axis=1)
-=======
         # fill missing data for BA proportional to RS
         ratio = (df.loc["BA"].loc[2014:2020] / df.loc["RS"].loc[2014:2020]).mean()
         df.loc["BA"] = (ratio * df.loc["RS"]).values
@@ -758,7 +584,6 @@
     # make conservative assumption and take minimum from both data sets
     item = "district heat share"
     df[item] = pd.concat([dh_share, df[item]], axis=1).min(axis=1)
->>>>>>> 7a7c7f03
 
     return df
 
@@ -772,8 +597,6 @@
     df.Year = df.Year.astype(int)
     index_col = ["Country_code", "Pollutant_name", "Year", "Sector_name"]
     df = df.set_index(index_col).sort_index()
-
-    emissions_scope = emissions_scope
 
     cts = ["CH", "EUA", "NO"] + eu28_eea
 
@@ -817,17 +640,12 @@
     return emissions / 1e3
 
 
-<<<<<<< HEAD
-def build_eurostat_co2(input_eurostat, countries, report_year, year=1990):
-    eurostat = build_eurostat(input_eurostat, countries, report_year, year)
-=======
 def build_eurostat_co2(countries, eurostat=None, year=1990):
 
     if eurostat is None:
         df = build_eurostat(countries, year)
     else:
         df = eurostat.xs(year, level='year')
->>>>>>> 7a7c7f03
 
     specific_emissions = pd.Series(index=df.columns, dtype=float)
 
@@ -849,22 +667,6 @@
 
     for ct in pd.Index(countries).intersection(["BA", "RS", "AL", "ME", "MK"]):
         mappings = {
-<<<<<<< HEAD
-            "electricity": (
-                ct,
-                "+",
-                "Conventional Thermal Power Stations",
-                "of which From Coal",
-            ),
-            "residential non-elec": (ct, "+", "+", "Residential"),
-            "services non-elec": (ct, "+", "+", "Services"),
-            "road non-elec": (ct, "+", "+", "Road"),
-            "rail non-elec": (ct, "+", "+", "Rail"),
-            "domestic navigation": (ct, "+", "+", "Domestic Navigation"),
-            "international navigation": (ct, "-", "Bunkers"),
-            "domestic aviation": (ct, "+", "+", "Domestic aviation"),
-            "international aviation": (ct, "+", "+", "International aviation"),
-=======
             "electricity": (ct, "Transformation input", "Electricity & heat generation", "Main"),
             "residential non-elec": (ct, "Final energy consumption", "Other sectors", "Households"),
             "services non-elec": (ct, "Final energy consumption", "Other sectors", "Commercial & public services"),
@@ -874,16 +676,10 @@
             "international navigation": (ct, "Main", "International maritime bunkers"),
             "domestic aviation": (ct, "Final energy consumption", "Transport sector", "Domestic aviation"),
             "international aviation": (ct, "Main", "International aviation"),
->>>>>>> 7a7c7f03
             # does not include industrial process emissions or fuel processing/refining
             "industrial non-elec": (ct, "Final energy consumption", "Industry sector", "Non-energy use in industry sector"),
             # does not include non-energy emissions
-<<<<<<< HEAD
-            "agriculture": (eurostat_co2.index.get_level_values(0) == ct)
-            & eurostat_co2.index.isin(["Agriculture / Forestry", "Fishing"], level=3),
-=======
             "agriculture": (eurostat_co2.index.get_level_values(0) == ct) & eurostat_co2.index.isin(["Agriculture & forestry", "Fishing"], level=3),
->>>>>>> 7a7c7f03
         }
 
         for i, mi in mappings.items():
@@ -945,33 +741,16 @@
     countries = snakemake.config["countries"]
     idees_countries = pd.Index(countries).intersection(eu28)
 
-<<<<<<< HEAD
-    data_year = config["energy_totals_year"]
-    report_year = snakemake.config["energy"]["eurostat_report_year"]
-    input_eurostat = snakemake.input.eurostat
-    eurostat = build_eurostat(input_eurostat, countries, report_year, data_year)
-    swiss = build_swiss(data_year)
-    idees = build_idees(idees_countries, data_year)
-=======
     eurostat = build_eurostat(countries.difference(['CH']))
     swiss = build_swiss()
     idees = build_idees(idees_countries)
->>>>>>> 7a7c7f03
 
     energy = build_energy_totals(countries, eurostat, swiss, idees)
     energy.to_csv(snakemake.output.energy_name)
 
     base_year_emissions = config["base_emissions_year"]
-<<<<<<< HEAD
-    emissions_scope = snakemake.config["energy"]["emissions"]
     eea_co2 = build_eea_co2(snakemake.input.co2, base_year_emissions, emissions_scope)
-    eurostat_co2 = build_eurostat_co2(
-        input_eurostat, countries, report_year, base_year_emissions
-    )
-=======
-    eea_co2 = build_eea_co2(base_year_emissions)
     eurostat_co2 = build_eurostat_co2(countries, eurostat, base_year_emissions)
->>>>>>> 7a7c7f03
 
     co2 = build_co2_totals(countries, eea_co2, eurostat_co2)
     co2.to_csv(snakemake.output.co2_name)
