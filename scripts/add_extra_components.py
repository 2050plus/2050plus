--- conflicted
+++ resolved
@@ -44,11 +44,7 @@
 Description
 -----------
 
-<<<<<<< HEAD
-The rule :mod:`add_extra_components` attaches additional extendable components to the clustered and simplified network. These can be configured in the ``config.yaml`` at ``electricity: extendable_carriers: ``. It processes ``networks/elec{weather_year}_s{simpl}_{clusters}.nc`` to build ``networks/elec{weather_year}_s{simpl}_{clusters}_ec.nc``, which in contrast to the former (depending on the configuration) contain with **zero** initial capacity
-=======
-The rule :mod:`add_extra_components` attaches additional extendable components to the clustered and simplified network. These can be configured in the ``config/config.yaml`` at ``electricity: extendable_carriers:``. It processes ``networks/elec_s{simpl}_{clusters}.nc`` to build ``networks/elec_s{simpl}_{clusters}_ec.nc``, which in contrast to the former (depending on the configuration) contain with **zero** initial capacity
->>>>>>> 8150f662
+The rule :mod:`add_extra_components` attaches additional extendable components to the clustered and simplified network. These can be configured in the ``config/config.yaml`` at ``electricity: extendable_carriers:``. It processes ``networks/elec{weather_year}_s{simpl}_{clusters}.nc`` to build ``networks/elec{weather_year}_s{simpl}_{clusters}_ec.nc``, which in contrast to the former (depending on the configuration) contain with **zero** initial capacity
 
 - ``StorageUnits`` of carrier 'H2' and/or 'battery'. If this option is chosen, every bus is given an extendable ``StorageUnit`` of the corresponding carrier. The energy and power capacities are linked through a parameter that specifies the energy capacity as maximum hours at full dispatch power and is configured in ``electricity: max_hours:``. This linkage leads to one investment variable per storage unit. The default ``max_hours`` lead to long-term hydrogen and short-term battery storage units.
 
@@ -234,13 +230,8 @@
 if __name__ == "__main__":
     if "snakemake" not in globals():
         from _helpers import mock_snakemake
-<<<<<<< HEAD
         snakemake = mock_snakemake('add_extra_components', weather_year='',
                                   simpl='', clusters=5)
-=======
-
-        snakemake = mock_snakemake("add_extra_components", simpl="", clusters=5)
->>>>>>> 8150f662
     configure_logging(snakemake)
 
     n = pypsa.Network(snakemake.input.network)
