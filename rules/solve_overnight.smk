--- conflicted
+++ resolved
@@ -26,13 +26,7 @@
         solver=LOGS
         + "elec{weather_year}_s{simpl}_{clusters}_l{ll}_{opts}_{sector_opts}_{planning_horizons}_solver.log",
         python=LOGS
-<<<<<<< HEAD
         + "elec{weather_year}_s{simpl}_{clusters}_l{ll}_{opts}_{sector_opts}_{planning_horizons}_python.log",
-        memory=LOGS
-        + "elec{weather_year}_s{simpl}_{clusters}_l{ll}_{opts}_{sector_opts}_{planning_horizons}_memory.log",
-=======
-        + "elec_s{simpl}_{clusters}_l{ll}_{opts}_{sector_opts}_{planning_horizons}_python.log",
->>>>>>> 799f4f37
     threads: config["solving"]["solver"].get("threads", 4)
     resources:
         mem_mb=config["solving"]["mem"],
