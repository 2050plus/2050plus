# SPDX-FileCopyrightText: : 2023-2024 The PyPSA-Eur Authors
#
# SPDX-License-Identifier: MIT


localrules:
    copy_config,


<<<<<<< HEAD
rule plot_network:
    params:
        foresight=config_provider("foresight"),
        plotting=config_provider("plotting"),
    input:
        network=RESULTS
        + "postnetworks/elec_s{simpl}_{clusters}_l{ll}_{opts}_{sector_opts}_{planning_horizons}.nc",
        regions=resources("regions_onshore_elec_s{simpl}_{clusters}.geojson"),
    output:
        map=RESULTS
        + "maps/elec_s{simpl}_{clusters}_l{ll}_{opts}_{sector_opts}-costs-all_{planning_horizons}.pdf",
        today=RESULTS
        + "maps/elec_s{simpl}_{clusters}_l{ll}_{opts}_{sector_opts}_{planning_horizons}-today.pdf",
    threads: 2
    resources:
        mem_mb=10000,
    benchmark:
        (
=======
if config["foresight"] != "perfect":

    rule plot_power_network_clustered:
        params:
            plotting=config["plotting"],
        input:
            network=RESOURCES + "networks/elec_s{simpl}_{clusters}.nc",
            regions_onshore=RESOURCES
            + "regions_onshore_elec_s{simpl}_{clusters}.geojson",
        output:
            map=RESULTS + "maps/power-network-s{simpl}-{clusters}.pdf",
        threads: 1
        resources:
            mem_mb=4000,
        benchmark:
            BENCHMARKS + "plot_power_network_clustered/elec_s{simpl}_{clusters}"
        conda:
            "../envs/environment.yaml"
        script:
            "../scripts/plot_power_network_clustered.py"

    rule plot_power_network:
        params:
            plotting=config["plotting"],
        input:
            network=RESULTS
            + "postnetworks/elec_s{simpl}_{clusters}_l{ll}_{opts}_{sector_opts}_{planning_horizons}.nc",
            regions=RESOURCES + "regions_onshore_elec_s{simpl}_{clusters}.geojson",
        output:
            map=RESULTS
            + "maps/elec_s{simpl}_{clusters}_l{ll}_{opts}_{sector_opts}-costs-all_{planning_horizons}.pdf",
        threads: 2
        resources:
            mem_mb=10000,
        log:
            (
                LOGS
                + "plot_power_network/elec_s{simpl}_{clusters}_l{ll}_{opts}_{sector_opts}_{planning_horizons}.log"
            ),
        benchmark:
            (
                BENCHMARKS
                + "plot_power_network/elec_s{simpl}_{clusters}_l{ll}_{opts}_{sector_opts}_{planning_horizons}"
            )
        conda:
            "../envs/environment.yaml"
        script:
            "../scripts/plot_power_network.py"

    rule plot_hydrogen_network:
        params:
            plotting=config["plotting"],
            foresight=config["foresight"],
        input:
            network=RESULTS
            + "postnetworks/elec_s{simpl}_{clusters}_l{ll}_{opts}_{sector_opts}_{planning_horizons}.nc",
            regions=RESOURCES + "regions_onshore_elec_s{simpl}_{clusters}.geojson",
        output:
            map=RESULTS
            + "maps/elec_s{simpl}_{clusters}_l{ll}_{opts}_{sector_opts}-h2_network_{planning_horizons}.pdf",
        threads: 2
        resources:
            mem_mb=10000,
        log:
            (
                LOGS
                + "plot_hydrogen_network/elec_s{simpl}_{clusters}_l{ll}_{opts}_{sector_opts}_{planning_horizons}.log"
            ),
        benchmark:
            (
                BENCHMARKS
                + "plot_hydrogen_network/elec_s{simpl}_{clusters}_l{ll}_{opts}_{sector_opts}_{planning_horizons}"
            )
        conda:
            "../envs/environment.yaml"
        script:
            "../scripts/plot_hydrogen_network.py"

    rule plot_gas_network:
        params:
            plotting=config["plotting"],
        input:
            network=RESULTS
            + "postnetworks/elec_s{simpl}_{clusters}_l{ll}_{opts}_{sector_opts}_{planning_horizons}.nc",
            regions=RESOURCES + "regions_onshore_elec_s{simpl}_{clusters}.geojson",
        output:
            map=RESULTS
            + "maps/elec_s{simpl}_{clusters}_l{ll}_{opts}_{sector_opts}-ch4_network_{planning_horizons}.pdf",
        threads: 2
        resources:
            mem_mb=10000,
        log:
            (
                LOGS
                + "plot_gas_network/elec_s{simpl}_{clusters}_l{ll}_{opts}_{sector_opts}_{planning_horizons}.log"
            ),
        benchmark:
            (
                BENCHMARKS
                + "plot_gas_network/elec_s{simpl}_{clusters}_l{ll}_{opts}_{sector_opts}_{planning_horizons}"
            )
        conda:
            "../envs/environment.yaml"
        script:
            "../scripts/plot_gas_network.py"


if config["foresight"] == "perfect":

    rule plot_power_network_perfect:
        params:
            plotting=config["plotting"],
        input:
            network=RESULTS
            + "postnetworks/elec_s{simpl}_{clusters}_l{ll}_{opts}_{sector_opts}_brownfield_all_years.nc",
            regions=RESOURCES + "regions_onshore_elec_s{simpl}_{clusters}.geojson",
        output:
            **{
                f"map_{year}": RESULTS
                + "maps/elec_s{simpl}_{clusters}_l{ll}_{opts}_{sector_opts}-costs-all_"
                + f"{year}.pdf"
                for year in config["scenario"]["planning_horizons"]
            },
        threads: 2
        resources:
            mem_mb=10000,
        benchmark:
>>>>>>> cbb3ab36
            BENCHMARKS
            +"postnetworks/elec_s{simpl}_{clusters}_l{ll}_{opts}_{sector_opts}_brownfield_all_years_benchmark"
        conda:
            "../envs/environment.yaml"
        script:
            "../scripts/plot_power_network_perfect.py"


rule copy_config:
    params:
        RDIR=RDIR,
    output:
        RESULTS + "config.yaml",
    threads: 1
    resources:
        mem_mb=1000,
    benchmark:
        BENCHMARKS + "copy_config"
    conda:
        "../envs/environment.yaml"
    script:
        "../scripts/copy_config.py"


rule make_summary:
    params:
<<<<<<< HEAD
        foresight=config_provider("foresight"),
        costs=config_provider("costs"),
        snapshots=config_provider("snapshots"),
        scenario=config_provider("scenario"),
=======
        foresight=config["foresight"],
        costs=config["costs"],
        snapshots={k: config["snapshots"][k] for k in ["start", "end", "inclusive"]},
        scenario=config["scenario"],
>>>>>>> cbb3ab36
        RDIR=RDIR,
    input:
        expand(
            RESULTS + "maps/power-network-s{simpl}-{clusters}.pdf",
            **config["scenario"],
        ),
        networks=expand(
            RESULTS
            + "postnetworks/elec_s{simpl}_{clusters}_l{ll}_{opts}_{sector_opts}_{planning_horizons}.nc",
            **config["scenario"],
<<<<<<< HEAD
            run=config["run"]["name"]
=======
        ),
        costs=(
            "data/costs_{}.csv".format(config["costs"]["year"])
            if config["foresight"] == "overnight"
            else "data/costs_{}.csv".format(config["scenario"]["planning_horizons"][0])
>>>>>>> cbb3ab36
        ),
        ac_plot=expand(
            RESULTS + "maps/power-network-s{simpl}-{clusters}.pdf",
            **config["scenario"],
        ),
        costs_plot=expand(
            RESULTS
            + "maps/elec_s{simpl}_{clusters}_l{ll}_{opts}_{sector_opts}-costs-all_{planning_horizons}.pdf",
            **config["scenario"],
<<<<<<< HEAD
            run=config["run"]["name"]
=======
        ),
        h2_plot=expand(
            (
                RESULTS
                + "maps/elec_s{simpl}_{clusters}_l{ll}_{opts}_{sector_opts}-h2_network_{planning_horizons}.pdf"
                if config["sector"]["H2_network"]
                else []
            ),
            **config["scenario"],
        ),
        ch4_plot=expand(
            (
                RESULTS
                + "maps/elec_s{simpl}_{clusters}_l{ll}_{opts}_{sector_opts}-ch4_network_{planning_horizons}.pdf"
                if config["sector"]["gas_network"]
                else []
            ),
            **config["scenario"],
>>>>>>> cbb3ab36
        ),
    output:
        nodal_costs=RESULTS + "csvs/nodal_costs.csv",
        nodal_capacities=RESULTS + "csvs/nodal_capacities.csv",
        nodal_cfs=RESULTS + "csvs/nodal_cfs.csv",
        cfs=RESULTS + "csvs/cfs.csv",
        costs=RESULTS + "csvs/costs.csv",
        capacities=RESULTS + "csvs/capacities.csv",
        curtailment=RESULTS + "csvs/curtailment.csv",
        energy=RESULTS + "csvs/energy.csv",
        supply=RESULTS + "csvs/supply.csv",
        supply_energy=RESULTS + "csvs/supply_energy.csv",
        prices=RESULTS + "csvs/prices.csv",
        weighted_prices=RESULTS + "csvs/weighted_prices.csv",
        market_values=RESULTS + "csvs/market_values.csv",
        price_statistics=RESULTS + "csvs/price_statistics.csv",
        metrics=RESULTS + "csvs/metrics.csv",
    threads: 2
    resources:
        mem_mb=10000,
    log:
        LOGS + "make_summary.log",
    benchmark:
        BENCHMARKS + "make_summary"
    conda:
        "../envs/environment.yaml"
    script:
        "../scripts/make_summary.py"


rule plot_summary:
    params:
        countries=config_provider("countries"),
        planning_horizons=config_provider("scenario", "planning_horizons"),
        sector_opts=config_provider("scenario", "sector_opts"),
        emissions_scope=config_provider("energy", "emissions"),
        eurostat_report_year=config_provider("energy", "eurostat_report_year"),
        plotting=config_provider("plotting"),
        RDIR=RDIR,
    input:
        costs=RESULTS + "csvs/costs.csv",
        energy=RESULTS + "csvs/energy.csv",
        balances=RESULTS + "csvs/supply_energy.csv",
        eurostat=input_eurostat,
        co2="data/bundle-sector/eea/UNFCCC_v23.csv",
    output:
        costs=RESULTS + "graphs/costs.pdf",
        energy=RESULTS + "graphs/energy.pdf",
        balances=RESULTS + "graphs/balances-energy.pdf",
    threads: 2
    resources:
        mem_mb=10000,
    log:
        LOGS + "plot_summary.log",
    benchmark:
        BENCHMARKS + "plot_summary"
    conda:
        "../envs/environment.yaml"
    script:
        "../scripts/plot_summary.py"


STATISTICS_BARPLOTS = [
    "capacity_factor",
    "installed_capacity",
    "optimal_capacity",
    "capital_expenditure",
    "operational_expenditure",
    "curtailment",
    "supply",
    "withdrawal",
    "market_value",
]


rule plot_elec_statistics:
    params:
        plotting=config_provider("plotting"),
        barplots=STATISTICS_BARPLOTS,
    input:
        network=RESULTS + "networks/elec_s{simpl}_{clusters}_ec_l{ll}_{opts}.nc",
    output:
        **{
            f"{plot}_bar": RESULTS
            + f"figures/statistics_{plot}_bar_elec_s{{simpl}}_{{clusters}}_ec_l{{ll}}_{{opts}}.pdf"
            for plot in STATISTICS_BARPLOTS
        },
        barplots_touch=RESULTS
        + "figures/.statistics_plots_elec_s{simpl}_{clusters}_ec_l{ll}_{opts}",
    script:
        "../scripts/plot_statistics.py"<|MERGE_RESOLUTION|>--- conflicted
+++ resolved
@@ -7,31 +7,11 @@
     copy_config,
 
 
-<<<<<<< HEAD
-rule plot_network:
-    params:
-        foresight=config_provider("foresight"),
-        plotting=config_provider("plotting"),
-    input:
-        network=RESULTS
-        + "postnetworks/elec_s{simpl}_{clusters}_l{ll}_{opts}_{sector_opts}_{planning_horizons}.nc",
-        regions=resources("regions_onshore_elec_s{simpl}_{clusters}.geojson"),
-    output:
-        map=RESULTS
-        + "maps/elec_s{simpl}_{clusters}_l{ll}_{opts}_{sector_opts}-costs-all_{planning_horizons}.pdf",
-        today=RESULTS
-        + "maps/elec_s{simpl}_{clusters}_l{ll}_{opts}_{sector_opts}_{planning_horizons}-today.pdf",
-    threads: 2
-    resources:
-        mem_mb=10000,
-    benchmark:
-        (
-=======
-if config["foresight"] != "perfect":
+if config_provider("foresight") != "perfect":
 
     rule plot_power_network_clustered:
         params:
-            plotting=config["plotting"],
+            plotting=config_provider("plotting"),
         input:
             network=RESOURCES + "networks/elec_s{simpl}_{clusters}.nc",
             regions_onshore=RESOURCES
@@ -50,7 +30,7 @@
 
     rule plot_power_network:
         params:
-            plotting=config["plotting"],
+            plotting=config_provider("plotting"),
         input:
             network=RESULTS
             + "postnetworks/elec_s{simpl}_{clusters}_l{ll}_{opts}_{sector_opts}_{planning_horizons}.nc",
@@ -78,8 +58,8 @@
 
     rule plot_hydrogen_network:
         params:
-            plotting=config["plotting"],
-            foresight=config["foresight"],
+            plotting=config_provider("plotting"),
+            foresight=config_provider("foresight"),
         input:
             network=RESULTS
             + "postnetworks/elec_s{simpl}_{clusters}_l{ll}_{opts}_{sector_opts}_{planning_horizons}.nc",
@@ -107,7 +87,7 @@
 
     rule plot_gas_network:
         params:
-            plotting=config["plotting"],
+            plotting=config_provider("plotting"),
         input:
             network=RESULTS
             + "postnetworks/elec_s{simpl}_{clusters}_l{ll}_{opts}_{sector_opts}_{planning_horizons}.nc",
@@ -134,11 +114,11 @@
             "../scripts/plot_gas_network.py"
 
 
-if config["foresight"] == "perfect":
+if config_provider("foresight") == "perfect":
 
     rule plot_power_network_perfect:
         params:
-            plotting=config["plotting"],
+            plotting=config_provider("plotting"),
         input:
             network=RESULTS
             + "postnetworks/elec_s{simpl}_{clusters}_l{ll}_{opts}_{sector_opts}_brownfield_all_years.nc",
@@ -148,13 +128,12 @@
                 f"map_{year}": RESULTS
                 + "maps/elec_s{simpl}_{clusters}_l{ll}_{opts}_{sector_opts}-costs-all_"
                 + f"{year}.pdf"
-                for year in config["scenario"]["planning_horizons"]
+                for year in config_provider("scenario", "planning_horizons")
             },
         threads: 2
         resources:
             mem_mb=10000,
         benchmark:
->>>>>>> cbb3ab36
             BENCHMARKS
             +"postnetworks/elec_s{simpl}_{clusters}_l{ll}_{opts}_{sector_opts}_brownfield_all_years_benchmark"
         conda:
@@ -181,17 +160,10 @@
 
 rule make_summary:
     params:
-<<<<<<< HEAD
         foresight=config_provider("foresight"),
         costs=config_provider("costs"),
-        snapshots=config_provider("snapshots"),
+        snapshots={k: config["snapshots"][k] for k in ["start", "end", "inclusive"]}, # TODO: use config_provider
         scenario=config_provider("scenario"),
-=======
-        foresight=config["foresight"],
-        costs=config["costs"],
-        snapshots={k: config["snapshots"][k] for k in ["start", "end", "inclusive"]},
-        scenario=config["scenario"],
->>>>>>> cbb3ab36
         RDIR=RDIR,
     input:
         expand(
@@ -202,15 +174,12 @@
             RESULTS
             + "postnetworks/elec_s{simpl}_{clusters}_l{ll}_{opts}_{sector_opts}_{planning_horizons}.nc",
             **config["scenario"],
-<<<<<<< HEAD
             run=config["run"]["name"]
-=======
         ),
         costs=(
             "data/costs_{}.csv".format(config["costs"]["year"])
-            if config["foresight"] == "overnight"
+            if config_provider("foresight") == "overnight"
             else "data/costs_{}.csv".format(config["scenario"]["planning_horizons"][0])
->>>>>>> cbb3ab36
         ),
         ac_plot=expand(
             RESULTS + "maps/power-network-s{simpl}-{clusters}.pdf",
@@ -220,9 +189,7 @@
             RESULTS
             + "maps/elec_s{simpl}_{clusters}_l{ll}_{opts}_{sector_opts}-costs-all_{planning_horizons}.pdf",
             **config["scenario"],
-<<<<<<< HEAD
             run=config["run"]["name"]
-=======
         ),
         h2_plot=expand(
             (
@@ -232,6 +199,7 @@
                 else []
             ),
             **config["scenario"],
+            run=config["run"]["name"]
         ),
         ch4_plot=expand(
             (
@@ -241,7 +209,7 @@
                 else []
             ),
             **config["scenario"],
->>>>>>> cbb3ab36
+            run=config["run"]["name"]
         ),
     output:
         nodal_costs=RESULTS + "csvs/nodal_costs.csv",
