--- conflicted
+++ resolved
@@ -161,11 +161,7 @@
 rule retrieve_load_futur:
     input:
         scenario_builder="scenario_builder_tool_input.xlsx",
-<<<<<<< HEAD
         load_hourly= RESOURCES + "load.csv"
-=======
-        load_hourly = RESOURCES + "load.csv",
->>>>>>> 82f37e58
     output:
         "data/patex/patex_{planning_horizons}.csv"
     log:
