--- conflicted
+++ resolved
@@ -8,19 +8,6 @@
 swoosh = Image.open(Path(base_path, "assets", "img", "swoosh.png"))
 network_path = Path(base_path, "assets", "data")
 scenario_dict = {
-<<<<<<< HEAD
-    "Central": {
-        "path": "20240619/graph_extraction_st/central",
-    },
-    "Electrification": {
-        "path": "20240619/graph_extraction_st/electrification",
-    },
-    "Molecules": {
-        "path": "20240619/graph_extraction_st/molecules",
-    },
-    "LSC (Least Structural Changes)": {
-        "path": "20240619/graph_extraction_st/lsc",
-=======
     "Mix": {
         "path": "20240814/graph_extraction_st/central",
     },
@@ -47,7 +34,6 @@
     },
     "LSC (Least Structural Changes)": {
         "path": "20240814/graph_extraction_st/lsc",
->>>>>>> be5572e7
     },
 }
 CLIP_VALUE_TWH = 1e-1
@@ -82,11 +68,7 @@
 
 @st.cache_data
 def get_buses():
-<<<<<<< HEAD
-    return pd.read_csv(Path(network_path, scenario_dict["Central"]["path"], "buses.csv"), index_col=0)
-=======
     return pd.read_csv(Path(network_path, scenario_dict["Mix"]["path"], "buses.csv"), index_col=0)
->>>>>>> be5572e7
 
 
 # @st.cache_data
