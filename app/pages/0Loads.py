from pathlib import Path

import pandas as pd
import plotly.express as px
import streamlit as st
from st_common import get_buses
from st_common import network_path
from st_common import scenario_dict
from st_common import st_page_config
from st_common import st_side_bar

st_page_config(layout="wide")
scenario, compare = st_side_bar()

st.title("Loads per carrier and sector")
st.markdown("The total yearly load per energy carrier, year, country and subsector.")


@st.cache_data(show_spinner="Retrieving data ...")
def get_data(scenario):
    df = (
        pd.read_csv(
            Path(network_path, scenario_dict[scenario]["path"], "supply_energy_df.csv"),
            header=0
        )
    )
    return df


df_raw = get_data(scenario)
if compare != '-':
    df_compare = get_data(compare)
    idx = ["sector", "node", "carrier"]
    df_raw = (
        (df_raw.set_index(idx) - df_compare.set_index(idx))
        .reset_index()
    )
all = "ENTSO-E area"
country = st.selectbox('Choose your country:', [all] + list(df_raw["node"].unique()))

# %%
st.header("Loads per carrier")

if country != all:
    df_ca = df_raw.query("node==@country").drop("node", axis=1).copy()
else:
    df_ca = (
        df_raw
        .query("node != 'FL'")
        .groupby(by=["sector", "carrier"]).sum(numeric_only=True)
        .reset_index().copy()
    )

carrier = st.selectbox('Choose your carrier:', df_ca["carrier"].unique(),
                       index=pd.Index(df_ca["carrier"].drop_duplicates()).get_loc("Electricity"))
unit = "TWh" if "co2" not in carrier.lower() else "Mt"
df_ca = df_ca.query("carrier==@carrier").drop("carrier", axis=1)

<<<<<<< HEAD
df_ca = df_ca.groupby(by="sector").sum().sort_values(by="2050", ascending=False)

df_ca_tot = pd.DataFrame(df_ca.sum().rename("Total")).T
df_ca = pd.concat([df_ca, df_ca_tot])
df_ca.index.name = "Annual load [TWh]"
=======
max_year = max([c for c in df_ca.columns if c.isnumeric()])
df_ca = df_ca.groupby(by="sector").sum().sort_values(by=max_year, ascending=False)

df_ca_tot = pd.DataFrame(df_ca.sum().rename("Total")).T
df_ca = pd.concat([df_ca, df_ca_tot])
df_ca.index.name = f"Annual load [{unit}]"
>>>>>>> be5572e7

df_map = (
    df_raw
    .query("carrier==@carrier")
    .groupby("node").sum(numeric_only=True)
    .join(get_buses())
    .reset_index()
    .rename(columns={"node": "country"})
    .melt(id_vars=["country", "lat", "lon"], value_name="Load [TWh]", var_name="year")
<<<<<<< HEAD
=======
    .assign(absolute_size=lambda x: x["Load [TWh]"].abs())
>>>>>>> be5572e7
)
fig_map = px.scatter_mapbox(
    df_map,
    lat="lat",
    lon="lon",
<<<<<<< HEAD
    size="Load [TWh]",
=======
    size="absolute_size",
>>>>>>> be5572e7
    mapbox_style="carto-positron",
    zoom=2.6,
    height=700,
    hover_name="country",
    animation_frame="year",
    title=f"Cumulated load for {carrier} [TWh]",
    hover_data={"Load [TWh]": ":.2f"}
)
fig_map.update_layout(sliders=[{"currentvalue": {"prefix": "Year: "}, "len": 0.8, "y": 0.07}])
fig_map.update_layout(updatemenus=[{"y": 0.07}])
st.plotly_chart(fig_map, use_container_width=True)

fig = px.bar(
    df_ca,
    title=f"Load in {country} for {carrier} [{unit}]",
    barmode="group",
    text_auto=".2s"
)

fig.update_traces(hovertemplate="%{y:,.0f}")
fig.update_layout(hovermode="x unified")
fig.update_yaxes(title_text=f'Consumption [{unit}]')
fig.update_xaxes(title_text='Sectors')
fig.update_layout(legend_title_text='Years')

st.plotly_chart(
    fig
    , use_container_width=True
)

st.dataframe(df_ca
             .style
             .format(precision=2, thousands=",", decimal='.'),
             use_container_width=True
             )

st.divider()

st.header("Load per sector")

if country != all:
    df_se = df_raw.query("node==@country").drop("node", axis=1).copy()
else:
    df_se = df_raw.query("node!='FL'").groupby(by=["sector", "carrier"]).sum(numeric_only=True).reset_index().copy()

# Add Industry (with and without CC) and Heat production (central and decentral)
df_ind = (
    df_se
    .query("sector.str.contains('Industry') and not carrier.str.contains('CO2')")
    .assign(sector="Industry (with and without CC)")
    .groupby(by=["sector", "carrier"]).sum()
    .reset_index()
)
df_heat = (
    df_se
    .query("sector.str.contains('heat production') and not carrier.str.contains('CO2')")
    .assign(sector="Heat production (central and decentral)")
    .groupby(by=["sector", "carrier"]).sum()
    .reset_index()
)
df_se = pd.concat([df_se, df_ind, df_heat])

sector = st.selectbox('Choose your sector:', df_se["sector"].unique(),
                      index=pd.Index(df_se["sector"].drop_duplicates()).get_loc("Industry (with and without CC)"))
df_se = df_se.query("sector==@sector").drop("sector", axis=1)

<<<<<<< HEAD
df_se = df_se.groupby(by="carrier").sum().sort_values(by="2050", ascending=False)

df_se_tot = pd.DataFrame(df_se.sum().rename("Total")).T
df_se = pd.concat([df_se, df_se_tot])
df_se.index.name = "Annual load [TWh]"
=======
max_year = max([c for c in df_se.columns if c.isnumeric()])
df_se = df_se.groupby(by="carrier").sum().sort_values(by=max_year, ascending=False)

df_se_tot = pd.DataFrame(df_se.sum().rename("Total")).T
df_se = pd.concat([df_se, df_se_tot])
df_se.index.name = f"Annual load [{unit}]"
>>>>>>> be5572e7

fig = px.bar(
    df_se,
    title=f"Load in {country} for {sector} [{unit}]",
    barmode="group",
    text_auto=".2s"
)

fig.update_traces(hovertemplate="%{y:,.0f}")
fig.update_layout(hovermode="x unified")
fig.update_yaxes(title_text=f'Consumption [{unit}]')
fig.update_xaxes(title_text='Carriers')
fig.update_layout(legend_title_text='Years')

st.plotly_chart(
    fig
    , use_container_width=True
)

st.dataframe(df_se
             .style
             .format(precision=2, thousands=",", decimal='.'),
             use_container_width=True
             )<|MERGE_RESOLUTION|>--- conflicted
+++ resolved
@@ -56,20 +56,12 @@
 unit = "TWh" if "co2" not in carrier.lower() else "Mt"
 df_ca = df_ca.query("carrier==@carrier").drop("carrier", axis=1)
 
-<<<<<<< HEAD
-df_ca = df_ca.groupby(by="sector").sum().sort_values(by="2050", ascending=False)
-
-df_ca_tot = pd.DataFrame(df_ca.sum().rename("Total")).T
-df_ca = pd.concat([df_ca, df_ca_tot])
-df_ca.index.name = "Annual load [TWh]"
-=======
 max_year = max([c for c in df_ca.columns if c.isnumeric()])
 df_ca = df_ca.groupby(by="sector").sum().sort_values(by=max_year, ascending=False)
 
 df_ca_tot = pd.DataFrame(df_ca.sum().rename("Total")).T
 df_ca = pd.concat([df_ca, df_ca_tot])
 df_ca.index.name = f"Annual load [{unit}]"
->>>>>>> be5572e7
 
 df_map = (
     df_raw
@@ -79,20 +71,13 @@
     .reset_index()
     .rename(columns={"node": "country"})
     .melt(id_vars=["country", "lat", "lon"], value_name="Load [TWh]", var_name="year")
-<<<<<<< HEAD
-=======
     .assign(absolute_size=lambda x: x["Load [TWh]"].abs())
->>>>>>> be5572e7
 )
 fig_map = px.scatter_mapbox(
     df_map,
     lat="lat",
     lon="lon",
-<<<<<<< HEAD
-    size="Load [TWh]",
-=======
     size="absolute_size",
->>>>>>> be5572e7
     mapbox_style="carto-positron",
     zoom=2.6,
     height=700,
@@ -159,20 +144,12 @@
                       index=pd.Index(df_se["sector"].drop_duplicates()).get_loc("Industry (with and without CC)"))
 df_se = df_se.query("sector==@sector").drop("sector", axis=1)
 
-<<<<<<< HEAD
-df_se = df_se.groupby(by="carrier").sum().sort_values(by="2050", ascending=False)
-
-df_se_tot = pd.DataFrame(df_se.sum().rename("Total")).T
-df_se = pd.concat([df_se, df_se_tot])
-df_se.index.name = "Annual load [TWh]"
-=======
 max_year = max([c for c in df_se.columns if c.isnumeric()])
 df_se = df_se.groupby(by="carrier").sum().sort_values(by=max_year, ascending=False)
 
 df_se_tot = pd.DataFrame(df_se.sum().rename("Total")).T
 df_se = pd.concat([df_se, df_se_tot])
 df_se.index.name = f"Annual load [{unit}]"
->>>>>>> be5572e7
 
 fig = px.bar(
     df_se,
